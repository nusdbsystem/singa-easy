import os
import json
import abc
import traceback
import pickle
import uuid
from importlib import import_module
import inspect

from rafiki.advisor import Advisor, AdvisorType
from rafiki.predictor import ensemble_predictions
from rafiki.constants import TaskType, ModelDependency

from .dataset import ModelDatasetUtils
from .knob import BaseKnob, serialize_knob_config, deserialize_knob_config

class InvalidModelClassException(Exception): pass
class InvalidModelParamsException(Exception): pass

class BaseModel(abc.ABC):
    '''
    Rafiki's base model class that Rafiki models should extend. 
    Rafiki models should implement all abstract methods according to their associated tasks' specifications,
    together with the static method ``get_knob_config()``.

    In the model's ``__init__`` method, call ``super().__init__(**knobs)`` as the first line, 
    followed by the model's initialization logic. The model should be initialize itself with ``knobs``, 
    a set of generated knob values for the instance, and possibly save the knobs' values as 
    attribute(s) of the model instance. These knob values will be chosen by Rafiki based on the model's knob config. 
    
    For example:

    ::

        def __init__(self, **knobs):
            super().__init__(**knobs)
            self.__dict__.update(knobs)
            ...
            self._build_model(self.knob1, self.knob2)


    :param knobs: Dictionary of knob values for this model instance
    :type knobs: dict[str, any]
    '''   
    def __init__(self, **knobs):
        pass

    @staticmethod
    def get_knob_config():
        '''
        Return a dictionary defining this model class' knob configuration 
        (i.e. list of knob names, their data types and their ranges).

        :returns: Dictionary defining this model's knob configuration 
        :rtype: dict[str, rafiki.model.BaseKnob]
        '''
        raise NotImplementedError()

    @abc.abstractmethod
    def train(self, dataset_path):
        '''
        Train this model instance with given dataset and initialized knob values.

        :param str dataset_path: File path of the train dataset file in the local file system, in a format specified by the task
        '''
        raise NotImplementedError()

    # TODO: Allow configuration of other metrics
    @abc.abstractmethod
    def evaluate(self, dataset_path):
        '''
        Evaluate this model instance with given dataset after training. 
        This will be called only when model is *trained*.

        :param str dataset_path: File path of the validation dataset file in the local file system, in a format specified by the task
        :returns: Accuracy as float from 0-1 on the validation dataset
        :rtype: float
        '''
        raise NotImplementedError()

    @abc.abstractmethod
    def predict(self, queries):
        '''
        Make predictions on a batch of queries with this model instance after training. 
        Each prediction should be JSON serializable.
        This will be called only when model is *trained*.

        :param queries: List of queries, where a query is in a format specified by the task 
        :type queries: list[any]
        :returns: List of predictions, where a prediction is in a format specified by the task 
        :rtype: list[any]
        '''
        raise NotImplementedError()

    @abc.abstractmethod
    def dump_parameters(self):
        '''
        Return a dictionary of model parameters that fully defines this model instance's trained state. 
        This dictionary should be serializable by the Python's ``pickle`` module.
        This will be used for trained model serialization within Rafiki.
        This will be called only when model is *trained*.

        :returns: Dictionary of model parameters
        :rtype: dict[string, any]
        '''

        raise NotImplementedError()

    @abc.abstractmethod
    def load_parameters(self, params):
        '''
        Load a dictionary of model parameters into this model instance.
        This will be used for trained model deserialization within Rafiki.
        The model will be considered *trained* subsequently.

        :param params: Dictionary of model parameters
        :type params: dict[string, any]
        '''
        raise NotImplementedError()

    @abc.abstractmethod
    def destroy(self):
        '''
        Destroy this model instance, closing any sessions or freeing any connections.
        No other methods will be called subsequently.
        '''
        pass

def test_model_class(model_file_path, model_class, task, dependencies, \
                    train_dataset_path, val_dataset_path, \
                    queries=[], knobs=None):
    '''
    Tests whether a model class is properly defined by running a full train-inference flow.
    The model instance's methods will be called in an order similar to that in Rafiki.
    It is assumed that all of the model's dependencies have been installed in the current Python environment. 

    :param str model_file_path: Path to a single Python file that contains the definition for the model class
    :param type model_class: The name of the model class inside the Python file. This class should implement :class:`rafiki.model.BaseModel`
    :param str task: Task type of model
<<<<<<< HEAD
    :param dict[str, str] dependencies: Model's dependencies
    :param str train_dataset_path: File path of the train dataset for training of model
    :param str val_dataset_path: File path of the validation dataset for evaluation of the resultant trained model
=======
    :param dependencies: Model's dependencies
    :type dependencies: dict[str, str]
    :param str train_dataset_uri: URI of the train dataset for testing the training of model
    :param str test_dataset_uri: URI of the test dataset for testing the evaluating of model
>>>>>>> b389c90d
    :param list[any] queries: List of queries for testing predictions with the trained model
    :param knobs: Knobs to train the model with. If not specified, knobs from an advisor will be used
    :type knobs: dict[str, any]
    :returns: The trained model
    '''
    try:
        _print_header('Checking model dependencies...')
        _check_dependencies(dependencies)

        _print_header('Checking loading of model & model definition...')
        f = open(model_file_path, 'rb')
        model_file_bytes = f.read()
        f.close()
        py_model_class = load_model_class(model_file_bytes, model_class, temp_mod_name='your-model-file-temp')
        _check_model_class(py_model_class)

        _print_header('Checking model knob configuration...')
        knob_config = py_model_class.get_knob_config()
        _check_knob_config(knob_config)

        _print_header('Checking model initialization...')
        advisor = Advisor(knob_config, advisor_type=AdvisorType.BTB_GP)
        if knobs is None: knobs = advisor.propose()
        print('Using knobs: {}'.format(knobs))
        model_inst = py_model_class(**knobs)
        _check_model_inst(model_inst)

        _print_header('Checking training & evaluation of model...')
        model_inst.train(train_dataset_path)
        score = model_inst.evaluate(val_dataset_path)

        if not isinstance(score, float):
            raise Exception('`evaluate()` should return a float!')

        print('Score: {}'.format(score))

        _print_header('Checking dumping of parameters of model...')
        parameters = model_inst.dump_parameters()

        if not isinstance(parameters, dict):
            raise Exception('`dump_parameters()` should return a dict[str, any]')

        try:
            # Model parameters are pickled and put into DB
            parameters = pickle.loads(pickle.dumps(parameters))
        except Exception:
            traceback.print_stack()
            raise Exception('`parameters` should be serializable by `pickle`')

        _print_header('Checking loading of parameters of model...')
        model_inst.destroy()
        model_inst = py_model_class(**knobs)
        model_inst.load_parameters(parameters)

        _print_header('Checking predictions with model...')
        print('Using queries: {}'.format(queries))
        predictions = model_inst.predict(queries)

        try:
            for prediction in predictions:
                json.dumps(prediction)
        except Exception:
            traceback.print_stack()
            raise Exception('Each `prediction` should be JSON serializable')

        # Ensembling predictions in predictor
        predictions = ensemble_predictions([predictions], task)

        print('Predictions: {}'.format(predictions))

        _note('The model definition is valid!')
    
        return model_inst

    except Exception as e:
        raise InvalidModelClassException(e)

def load_model_class(model_file_bytes, model_class, temp_mod_name=None):
    if temp_mod_name is None:
        temp_mod_name = str(uuid.uuid4())

    temp_model_file_name ='{}.py'.format(temp_mod_name)

    # Temporarily save the model file to disk
    with open(temp_model_file_name, 'wb') as f:
        f.write(model_file_bytes)

    try:
        # Import model file as module
        mod = import_module(temp_mod_name)
        # Extract model class from module
        clazz = getattr(mod, model_class)
    except Exception as e:
        raise e
    finally:
        # Ensure that temp model file is removed upon model loading error
        os.remove(temp_model_file_name)

    return clazz

def parse_model_install_command(dependencies, enable_gpu=False):
    conda_env = os.environ.get('CONDA_ENVIORNMENT')
    commands = []

    # Determine install commands for each dependency
    for (dep, ver) in dependencies.items():
        if dep == ModelDependency.KERAS:
            commands.append('pip install Keras=={}'.format(ver))
        elif dep == ModelDependency.PYTORCH:
            commands.append('pip install torch=={}'.format(ver))
        elif dep == ModelDependency.SCIKIT_LEARN:
            commands.append('pip install scikit-learn=={}'.format(ver))
        elif dep == ModelDependency.TENSORFLOW:
            if enable_gpu:
                commands.append('pip install tensorflow-gpu=={}'.format(ver))
            else:
                commands.append('pip install tensorflow=={}'.format(ver))
        elif dep == ModelDependency.SINGA:
            options = '-y -c nusdbsystem'
            if conda_env is not None:
                options += ' -n {}'.format(conda_env)
            if enable_gpu:
                commands.append('conda install {} singa-gpu={}'.format(options, ver))
            else:
                commands.append('conda install {} singa-cpu={}'.format(options, ver))
        else:
            # Assume that dependency is the exact PIP package name
            commands.append('pip install {}=={}'.format(dep, ver))

    return '; '.join(commands)

def _check_dependencies(dependencies):

    if not isinstance(dependencies, dict):
        raise Exception('`dependencies` should be a dict[str, str]')

    for (dep, ver) in dependencies.items():
        if dep == ModelDependency.KERAS:
            # Warn that Keras models should additionally depend on TF for GPU usage
            _note('Keras models can enable GPU usage with by adding a `tensorflow` dependency.')
        elif dep == ModelDependency.PYTORCH:
            pass
        elif dep == ModelDependency.SCIKIT_LEARN:
            pass
        elif dep == ModelDependency.TENSORFLOW:
            _note('TensorFlow models must cater for GPU-sharing with ' \
                    + '`config.gpu_options.allow_growth = True` (ref: https://www.tensorflow.org/guide/using_gpu#allowing_gpu_memory_growth).')
        elif dep == ModelDependency.SINGA:
            pass
    
    install_command = parse_model_install_command(dependencies, enable_gpu=False)
    install_command_with_gpu = parse_model_install_command(dependencies, enable_gpu=True)
    _note(f'Install command (without GPU): `{install_command}`')
    _note(f'Install command (with GPU): `{install_command_with_gpu}`')

def _check_model_class(py_model_class):
    if not issubclass(py_model_class, BaseModel):
        raise Exception('Model should extend `rafiki.model.BaseModel`')

    if inspect.isfunction(getattr(py_model_class, 'init', None)):
        _warn('`init` has been deprecated - use `__init__` for your model\'s initialization logic instead')

    if inspect.isfunction(getattr(py_model_class, 'get_knob_config', None)) and \
        not isinstance(py_model_class.__dict__.get('get_knob_config', None), staticmethod):
        _warn('`get_knob_config` has been changed to a `@staticmethod`')

def _check_model_inst(model_inst):
    # Throw error when deprecated methods are called
    def deprecated_func(desc):
        def throw_error(*args, **kwargs):
            raise AttributeError(desc)
        
        return throw_error

    class DeprecatedModelUtils():
        log = deprecated_func('`self.utils.log(...)` has been moved to `logger.log(...)`')
        log_metrics = deprecated_func('`self.utils.log_metrics(...)` has been moved to `logger.log(...)`')
        define_plot = deprecated_func('`self.utils.define_plot(...)` has been moved to `logger.define_plot(...)`')
        define_loss_plot = deprecated_func('`self.utils.define_loss_plot(...)` has been moved to `logger.define_loss_plot(...)`')
        log_loss_metric = deprecated_func('`self.utils.log_loss_metric(...)` has been moved to `logger.log_loss(...)`')
        load_dataset_of_image_files = deprecated_func('`self.utils.load_dataset_of_image_files(...)` has been moved to `dataset_utils.load_dataset_of_image_files(...)`')
        load_dataset_of_corpus = deprecated_func('`self.utils.load_dataset_of_corpus(...)` has been moved to `dataset_utils.load_dataset_of_corpus(...)`')
        resize_as_images = deprecated_func('`self.utils.resize_as_images(...)` has been moved to `dataset_utils.resize_as_images(...)`')
        download_dataset_from_uri = deprecated_func('`self.utils.download_dataset_from_uri(...)` has been moved to `dataset_utils.download_dataset_from_uri(...)`')

    model_inst.utils = DeprecatedModelUtils()

def _check_knob_config(knob_config):
    if not isinstance(knob_config, dict) or \
        any([(not isinstance(name, str) or not isinstance(knob, BaseKnob)) for (name, knob) in knob_config.items()]):
        raise Exception('Static method `get_knob_config()` should return a dict[str, BaseKnob]')

    # Try serializing and deserialize knob config
    knob_config_str = serialize_knob_config(knob_config)
    knob_config = deserialize_knob_config(knob_config_str)

def _print_header(msg):
    print('-' * (len(msg) + 4))
    print('| {} |'.format(msg))
    print('-' * (len(msg) + 4))

def _warn(msg):
    print(f'\033[93mWARNING: {msg}\033[0m')

def _note(msg):
    print(f'\033[94mNOTE: {msg}\033[0m')<|MERGE_RESOLUTION|>--- conflicted
+++ resolved
@@ -137,16 +137,10 @@
     :param str model_file_path: Path to a single Python file that contains the definition for the model class
     :param type model_class: The name of the model class inside the Python file. This class should implement :class:`rafiki.model.BaseModel`
     :param str task: Task type of model
-<<<<<<< HEAD
-    :param dict[str, str] dependencies: Model's dependencies
+    :param dependencies: Model's dependencies
+    :type dependencies: dict[str, str]
     :param str train_dataset_path: File path of the train dataset for training of model
     :param str val_dataset_path: File path of the validation dataset for evaluation of the resultant trained model
-=======
-    :param dependencies: Model's dependencies
-    :type dependencies: dict[str, str]
-    :param str train_dataset_uri: URI of the train dataset for testing the training of model
-    :param str test_dataset_uri: URI of the test dataset for testing the evaluating of model
->>>>>>> b389c90d
     :param list[any] queries: List of queries for testing predictions with the trained model
     :param knobs: Knobs to train the model with. If not specified, knobs from an advisor will be used
     :type knobs: dict[str, any]
