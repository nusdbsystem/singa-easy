<<<<<<< HEAD
from .constants import *
from .advisor import BaseAdvisor, UnsupportedKnobError, make_advisor
=======
#
# Licensed to the Apache Software Foundation (ASF) under one
# or more contributor license agreements.  See the NOTICE file
# distributed with this work for additional information
# regarding copyright ownership.  The ASF licenses this file
# to you under the Apache License, Version 2.0 (the
# "License"); you may not use this file except in compliance
# with the License.  You may obtain a copy of the License at
#
#   http://www.apache.org/licenses/LICENSE-2.0
#
# Unless required by applicable law or agreed to in writing,
# software distributed under the License is distributed on an
# "AS IS" BASIS, WITHOUT WARRANTIES OR CONDITIONS OF ANY
# KIND, either express or implied.  See the License for the
# specific language governing permissions and limitations
# under the License.
#

from .advisor import Advisor, AdvisorType
>>>>>>> b620ba35
<|MERGE_RESOLUTION|>--- conflicted
+++ resolved
@@ -1,7 +1,3 @@
-<<<<<<< HEAD
-from .constants import *
-from .advisor import BaseAdvisor, UnsupportedKnobError, make_advisor
-=======
 #
 # Licensed to the Apache Software Foundation (ASF) under one
 # or more contributor license agreements.  See the NOTICE file
@@ -21,5 +17,5 @@
 # under the License.
 #
 
-from .advisor import Advisor, AdvisorType
->>>>>>> b620ba35
+from .constants import *
+from .advisor import BaseAdvisor, UnsupportedKnobError, make_advisor