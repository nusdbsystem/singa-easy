import os
import logging
import traceback
import time
import socket
from contextlib import closing

from rafiki.meta_store import MetaStore
from rafiki.constants import ServiceStatus, UserType, ServiceType, BudgetType
from rafiki.config import TRAIN_WORKER_REPLICAS_PER_SUB_TRAIN_JOB, INFERENCE_WORKER_REPLICAS_PER_TRIAL, \
    INFERENCE_MAX_BEST_TRIALS, SERVICE_STATUS_WAIT
from rafiki.container import DockerSwarmContainerManager, ServiceRequirement, InvalidServiceRequest
from rafiki.model import parse_model_install_command

logger = logging.getLogger(__name__)

class ServiceDeploymentException(Exception): pass

# List of environment variables that will be auto-forwarded to services deployed
ENVIRONMENT_VARIABLES_AUTOFORWARD = [
    'POSTGRES_HOST', 'POSTGRES_PORT', 'POSTGRES_USER', 'POSTGRES_PASSWORD',
    'SUPERADMIN_PASSWORD', 'POSTGRES_DB', 'REDIS_HOST', 'REDIS_PORT',
    'ADMIN_HOST', 'ADMIN_PORT', 'ADVISOR_HOST', 'ADVISOR_PORT',
    'DATA_DIR_PATH', 'LOGS_DIR_PATH', 'PARAMS_DIR_PATH', 
]

class ServicesManager(object):
    def __init__(self, meta_store=None, container_manager=None,
                var_autoforward=ENVIRONMENT_VARIABLES_AUTOFORWARD):
        if meta_store is None: 
            meta_store = MetaStore()
        if container_manager is None: 
            container_manager = DockerSwarmContainerManager()

        # Ensure that environment variable exists, failing fast
        for x in var_autoforward:
            os.environ[x]

        self._var_autoforward = var_autoforward

        self._data_dir_path = os.environ['DATA_DIR_PATH']
        self._logs_dir_path = os.environ['LOGS_DIR_PATH']
        self._params_dir_path = os.environ['PARAMS_DIR_PATH']
        self._host_workdir_path = os.environ['HOST_WORKDIR_PATH']
        self._docker_workdir_path = os.environ['DOCKER_WORKDIR_PATH']
        self._predictor_image = '{}:{}'.format(os.environ['RAFIKI_IMAGE_PREDICTOR'],
                                                os.environ['RAFIKI_VERSION'])
        self._predictor_port = os.environ['PREDICTOR_PORT']
        self._rafiki_addr = os.environ['RAFIKI_ADDR']

        self._meta_store = meta_store
        self._container_manager = container_manager

    def create_inference_services(self, inference_job_id):
        inference_job = self._meta_store.get_inference_job(inference_job_id)

        # Prepare all inputs for inference job deployment
        # Throws error early to make service deployment more atomic
        best_trials = self._get_best_trials_for_inference(inference_job)
        trial_to_replicas = self._compute_inference_worker_replicas_for_trials(best_trials)

        try:
            # Create predictor
            predictor_service = self._create_predictor_service(inference_job)
            self._meta_store.update_inference_job(inference_job, predictor_service_id=predictor_service.id)
            self._meta_store.commit()

            # Create a worker service for each best trial of associated train job
            worker_services = []
            for (trial, replicas) in trial_to_replicas.items():
                service = self._create_inference_job_worker(inference_job, trial, replicas)
                worker_services.append(service)
                self._meta_store.commit()

            # Ensure that all services are running
            self._wait_until_services_running([predictor_service, *worker_services])

            # Mark inference job as running
            self._meta_store.mark_inference_job_as_running(inference_job)
            self._meta_store.commit()

            return (inference_job, predictor_service)

        except Exception as e:
            # Mark inference job as errored
            self._meta_store.mark_inference_job_as_errored(inference_job)
            self._meta_store.commit()
            raise e
        
    def stop_inference_services(self, inference_job_id):
        inference_job = self._meta_store.get_inference_job(inference_job_id)
        
        # Stop predictor
        service = self._meta_store.get_service(inference_job.predictor_service_id)
        self._stop_service(service)

        # Stop all workers for inference job
        workers = self._meta_store.get_workers_of_inference_job(inference_job_id)
        for worker in workers:
            service = self._meta_store.get_service(worker.service_id)
            self._stop_service(service)

        self._meta_store.mark_inference_job_as_stopped(inference_job)
        self._meta_store.commit()

        return inference_job

    def create_train_services(self, train_job_id):
        train_job = self._meta_store.get_train_job(train_job_id)
        sub_train_jobs = self._meta_store.get_sub_train_jobs_of_train_job(train_job_id)
        
        # Create a worker service for each sub train job, wait for them to be running, then mark them as running
        sub_train_job_to_replicas = self._compute_train_worker_replicas_for_sub_train_jobs(sub_train_jobs)
        for (sub_train_job, replicas) in sub_train_job_to_replicas.items():
            try:
                service = self._create_train_job_worker(train_job, sub_train_job, replicas)
                self._wait_until_services_running([service])
                self._meta_store.mark_sub_train_job_as_running(sub_train_job)
                self._meta_store.commit()
            except InvalidServiceRequest:
                self._meta_store.mark_sub_train_job_as_stopped(sub_train_job)
                self._meta_store.commit()

        return train_job

    def stop_train_services(self, train_job_id):
        train_job = self._meta_store.get_train_job(train_job_id)

        # Stop all workers for train job
<<<<<<< HEAD
        sub_train_jobs = self._meta_store.get_sub_train_jobs_of_train_job(train_job_id)
        for sub_train_job in sub_train_jobs:
            workers = self._meta_store.get_workers_of_sub_train_job(sub_train_job.id)
=======
        sub_train_jobs = self._db.get_sub_train_jobs_of_train_job(train_job_id)
        for sub_train_job in sub_train_jobs:
            workers = self._db.get_workers_of_sub_train_job(sub_train_job.id)
>>>>>>> 1c9b3886
            for worker in workers:
                self._stop_train_job_worker(worker)

        return train_job
        
    def stop_train_job_worker(self, service_id):
        train_job_service = self._meta_store.get_train_job_worker(service_id)
        self._stop_train_job_worker(train_job_service)
        return train_job_service

    ####################################
    # Private
    ####################################

    def _create_inference_job_worker(self, inference_job, trial, replicas):
        sub_train_job = self._meta_store.get_sub_train_job(trial.sub_train_job_id)
        model = self._meta_store.get_model(sub_train_job.model_id)
        service_type = ServiceType.INFERENCE
        install_command = parse_model_install_command(model.dependencies, enable_gpu=False)
        environment_vars = {
            'WORKER_INSTALL_COMMAND': install_command,
            'CUDA_VISIBLE_DEVICES': '-1' # Hide GPU
        }

        service = self._create_service(
            service_type=service_type,
            docker_image=model.docker_image,
            replicas=replicas,
            environment_vars=environment_vars
        )

        self._meta_store.create_inference_job_worker(
            service_id=service.id,
            inference_job_id=inference_job.id,
            trial_id=trial.id
        )
        self._meta_store.commit()

        return service

    def _create_predictor_service(self, inference_job):
        service_type = ServiceType.PREDICT
        environment_vars = {}

        service = self._create_service(
            service_type=service_type,
            docker_image=self._predictor_image,
            replicas=1,
            environment_vars=environment_vars,
            container_port=self._predictor_port
        )

        return service

    def _create_train_job_worker(self, train_job, sub_train_job, replicas):
        model = self._meta_store.get_model(sub_train_job.model_id)
        service_type = ServiceType.TRAIN
        enable_gpu = int(train_job.budget.get(BudgetType.ENABLE_GPU, 0)) > 0
        install_command = parse_model_install_command(model.dependencies, enable_gpu=enable_gpu)
        environment_vars = {
            'WORKER_INSTALL_COMMAND': install_command,
            **({'CUDA_VISIBLE_DEVICES': -1} if not enable_gpu else {}) # Hide GPU if not enabled
        }

        requirements = []
        if enable_gpu:
            requirements.append(ServiceRequirement.GPU)

        service = self._create_service(
            service_type=service_type,
            docker_image=model.docker_image,
            replicas=replicas,
            environment_vars=environment_vars,
            requirements=requirements
        )

        self._meta_store.create_train_job_worker(
            service_id=service.id,
            train_job_id=train_job.id,
            sub_train_job_id=sub_train_job.id
        )
        self._meta_store.commit()

        return service

    def _stop_train_job_worker(self, worker):
        service = self._meta_store.get_service(worker.service_id)
        self._stop_service(service)
        sub_train_job = self._meta_store.get_sub_train_job(worker.sub_train_job_id)
        self._update_sub_train_job_status(sub_train_job)

    def _update_sub_train_job_status(self, sub_train_job):
        workers = self._meta_store.get_workers_of_sub_train_job(sub_train_job.id)
        services = [self._meta_store.get_service(x.service_id) for x in workers]
        
        # If all workers for the sub train job have stopped, stop sub train job as well
        if next((
            x for x in services 
            if x.status in [ServiceStatus.RUNNING, ServiceStatus.STARTED, ServiceStatus.DEPLOYING]
        ), None) is None:
            self._meta_store.mark_sub_train_job_as_stopped(sub_train_job)
            self._meta_store.commit()

    def _stop_service(self, service):
        if service.container_service_id is not None:
            self._container_manager.destroy_service(service.container_service_id)

        self._meta_store.mark_service_as_stopped(service)
        self._meta_store.commit()

    # Returns when all services have status of `RUNNING`
    # Throws an exception if any of the services have a status of `ERRORED` or `STOPPED`
    def _wait_until_services_running(self, services):
        for service in services:
            while service.status not in \
                    [ServiceStatus.RUNNING, ServiceStatus.ERRORED, ServiceStatus.STOPPED]:
                time.sleep(SERVICE_STATUS_WAIT)
                self._meta_store.expire()
                service = self._meta_store.get_service(service.id)

            if service.status in [ServiceStatus.ERRORED, ServiceStatus.STOPPED]:
                raise ServiceDeploymentException('Service of ID {} is of status {}'.format(service.id, service.status))

    def _create_service(self, service_type, docker_image,
                        replicas, environment_vars={}, args=[], 
                        container_port=None, requirements=[]):
        
        # Create service in DB
        container_manager_type = type(self._container_manager).__name__
        service = self._meta_store.create_service(
            container_manager_type=container_manager_type,
            service_type=service_type,
            docker_image=docker_image,
            requirements=requirements
        )
        self._meta_store.commit()

        # Pass service details as environment variables 
        environment_vars = {
            # Autofoward environment variables
            **{
                x: os.environ[x]
                for x in self._var_autoforward
            },
            **environment_vars,
            'RAFIKI_SERVICE_ID': service.id,
            'RAFIKI_SERVICE_TYPE': service_type,
            'WORKDIR_PATH': self._docker_workdir_path
        }

        # Mount data and logs folders to containers' work directories
        mounts = {
            os.path.join(self._host_workdir_path, self._data_dir_path): 
                os.path.join(self._docker_workdir_path, self._data_dir_path),
            os.path.join(self._host_workdir_path, self._logs_dir_path): 
                os.path.join(self._docker_workdir_path, self._logs_dir_path),
            os.path.join(self._host_workdir_path, self._params_dir_path): 
                os.path.join(self._docker_workdir_path, self._params_dir_path)
        }

        # Expose container port if it exists
        publish_port = None
        ext_hostname = None
        ext_port = None
        if container_port is not None:
            ext_hostname = self._rafiki_addr
            ext_port = self._get_available_ext_port()
            publish_port = (ext_port, container_port)

        try:
            container_service_name = 'rafiki_service_{}'.format(service.id)
            container_service = self._container_manager.create_service(
                service_name=container_service_name,
                docker_image=docker_image, 
                replicas=replicas, 
                args=args,
                environment_vars=environment_vars,
                mounts=mounts,
                publish_port=publish_port,
                requirements=requirements
            )
            
            container_service_id = container_service['id']
            hostname = container_service['hostname']
            port = container_service.get('port', None)

            self._meta_store.mark_service_as_deploying(
                service,
                container_service_name=container_service_name,
                container_service_id=container_service_id,
                replicas=replicas,
                hostname=hostname,
                port=port,
                ext_hostname=ext_hostname,
                ext_port=ext_port
            )
            self._meta_store.commit()

        except Exception as e:
            logger.error('Error while creating service with ID {}'.format(service.id))
            logger.error(traceback.format_exc())
            self._meta_store.mark_service_as_errored(service)
            self._meta_store.commit()
            raise e

        return service

    def _get_available_ext_port(self):
<<<<<<< HEAD
        services = self._meta_store.get_services(status=ServiceStatus.RUNNING)
        used_ports = [int(x.ext_port) for x in services if x.ext_port is not None]
        port = MIN_SERVICE_PORT
        while port <= MAX_SERVICE_PORT:
            if port not in used_ports:
                return port

            port += 1

        return port

=======
        # Credits to https://stackoverflow.com/questions/1365265/on-localhost-how-do-i-pick-a-free-port-number
        with closing(socket.socket(socket.AF_INET, socket.SOCK_STREAM)) as s:
            s.bind(('', 0))
            s.setsockopt(socket.SOL_SOCKET, socket.SO_REUSEADDR, 1)
            return s.getsockname()[1]
    
>>>>>>> 1c9b3886
    def _get_best_trials_for_inference(self, inference_job):
        best_trials = self._meta_store.get_best_trials_of_train_job(inference_job.train_job_id)
        return best_trials

    def _compute_train_worker_replicas_for_sub_train_jobs(self, sub_train_jobs):
        # TODO: Improve provisioning algorithm
        return {
            sub_train_job : TRAIN_WORKER_REPLICAS_PER_SUB_TRAIN_JOB
            for sub_train_job in sub_train_jobs
        }

    def _compute_inference_worker_replicas_for_trials(self, trials):
        # TODO: Improve provisioning algorithm
        return {
            trial : INFERENCE_WORKER_REPLICAS_PER_TRIAL
            for trial in trials
        }

    <|MERGE_RESOLUTION|>--- conflicted
+++ resolved
@@ -127,15 +127,9 @@
         train_job = self._meta_store.get_train_job(train_job_id)
 
         # Stop all workers for train job
-<<<<<<< HEAD
         sub_train_jobs = self._meta_store.get_sub_train_jobs_of_train_job(train_job_id)
         for sub_train_job in sub_train_jobs:
             workers = self._meta_store.get_workers_of_sub_train_job(sub_train_job.id)
-=======
-        sub_train_jobs = self._db.get_sub_train_jobs_of_train_job(train_job_id)
-        for sub_train_job in sub_train_jobs:
-            workers = self._db.get_workers_of_sub_train_job(sub_train_job.id)
->>>>>>> 1c9b3886
             for worker in workers:
                 self._stop_train_job_worker(worker)
 
@@ -344,26 +338,12 @@
         return service
 
     def _get_available_ext_port(self):
-<<<<<<< HEAD
-        services = self._meta_store.get_services(status=ServiceStatus.RUNNING)
-        used_ports = [int(x.ext_port) for x in services if x.ext_port is not None]
-        port = MIN_SERVICE_PORT
-        while port <= MAX_SERVICE_PORT:
-            if port not in used_ports:
-                return port
-
-            port += 1
-
-        return port
-
-=======
         # Credits to https://stackoverflow.com/questions/1365265/on-localhost-how-do-i-pick-a-free-port-number
         with closing(socket.socket(socket.AF_INET, socket.SOCK_STREAM)) as s:
             s.bind(('', 0))
             s.setsockopt(socket.SOL_SOCKET, socket.SO_REUSEADDR, 1)
             return s.getsockname()[1]
     
->>>>>>> 1c9b3886
     def _get_best_trials_for_inference(self, inference_job):
         best_trials = self._meta_store.get_best_trials_of_train_job(inference_job.train_job_id)
         return best_trials
