import os
import logging
import traceback
import bcrypt

from rafiki.db import Database
from rafiki.constants import ServiceStatus, UserType, ServiceType, TrainJobStatus, ModelAccessRight
from rafiki.config import MIN_SERVICE_PORT, MAX_SERVICE_PORT, SUPERADMIN_EMAIL, SUPERADMIN_PASSWORD
from rafiki.model import ModelLogger
from rafiki.container import DockerSwarmContainerManager 

from .services_manager import ServicesManager

logger = logging.getLogger(__name__)

class UserExistsError(Exception): pass
class InvalidUserError(Exception): pass
class InvalidPasswordError(Exception): pass
class InvalidRunningInferenceJobError(Exception): pass
class InvalidModelError(Exception): pass
class InvalidTrainJobError(Exception): pass
class InvalidTrialError(Exception): pass
class RunningInferenceJobExistsError(Exception): pass
class NoModelsForTaskError(Exception): pass

class Admin(object):
    def __init__(self, db=None, container_manager=None):
        if db is None: 
            db = Database()
        if container_manager is None: 
            container_manager = DockerSwarmContainerManager()
            
        self._base_worker_image = '{}:{}'.format(os.environ['RAFIKI_IMAGE_WORKER'],
                                                os.environ['RAFIKI_VERSION'])

        self._db = db
        self._services_manager = ServicesManager(db, container_manager)

    def seed(self):
        with self._db:
            self._seed_users()

    ####################################
    # Users
    ####################################

    def authenticate_user(self, email, password):
        user = self._db.get_user_by_email(email)

        if not user: 
            raise InvalidUserError()
        
        if not self._if_hash_matches_password(password, user.password_hash):
            raise InvalidPasswordError()

        return {
            'id': user.id,
            'user_type': user.user_type
        }

    def create_user(self, email, password, user_type):
        user = self._create_user(email, password, user_type)
        return {
            'id': user.id
        }

    ####################################
    # Train Job
    ####################################

    def create_train_job(self, user_id, app,
        task, train_dataset_uri, test_dataset_uri, budget):
        
        # Compute auto-incremented app version
        train_jobs = self._db.get_train_jobs_of_app(app)
        app_version = max([x.app_version for x in train_jobs], default=0) + 1

        # Ensure that there are models associated with task
        models = self._db.get_models_of_task(user_id, task)
        if len(models) == 0:
            raise NoModelsForTaskError()

        train_job = self._db.create_train_job(
            user_id=user_id,
            app=app,
            app_version=app_version,
            task=task,
            train_dataset_uri=train_dataset_uri,
            test_dataset_uri=test_dataset_uri,
            budget=budget
        )
        self._db.commit()

        train_job = self._services_manager.create_train_services(train_job.id)

        return {
            'id': train_job.id,
            'app': train_job.app,
            'app_version': train_job.app_version
        }

    def stop_train_job(self, app, app_version=-1):
        train_job = self._db.get_train_job_by_app_version(app, app_version=app_version)
        if train_job is None:
            raise InvalidTrainJobError()

        self._services_manager.stop_train_services(train_job.id)

        return {
            'id': train_job.id,
            'app': train_job.app,
            'app_version': train_job.app_version
        }
            
    def get_train_job(self, app, app_version=-1):
        train_job = self._db.get_train_job_by_app_version(app, app_version=app_version)
        if train_job is None:
            raise InvalidTrainJobError()

        workers = self._db.get_workers_of_train_job(train_job.id)
        services = [self._db.get_service(x.service_id) for x in workers]
        worker_models = [self._db.get_model(x.model_id) for x in workers]

        return {
            'id': train_job.id,
            'status': train_job.status,
            'app': train_job.app,
            'app_version': train_job.app_version,
            'task': train_job.task,
            'train_dataset_uri': train_job.train_dataset_uri,
            'test_dataset_uri': train_job.test_dataset_uri,
            'datetime_started': train_job.datetime_started,
            'datetime_completed': train_job.datetime_completed,
            'budget': train_job.budget,
            'workers': [
                {
                    'service_id': service.id,
                    'status': service.status,
                    'replicas': service.replicas,
                    'datetime_started': service.datetime_started,
                    'datetime_stopped': service.datetime_stopped,
                    'model_name': model.name
                }
                for (worker, service, model) 
                in zip(workers, services, worker_models)
            ]
        }

    def get_train_jobs_of_app(self, app):
        train_jobs = self._db.get_train_jobs_of_app(app)
        return [
            {
                'id': x.id,
                'status': x.status,
                'app': x.app,
                'app_version': x.app_version,
                'task': x.task,
                'train_dataset_uri': x.train_dataset_uri,
                'test_dataset_uri': x.test_dataset_uri,
                'datetime_started': x.datetime_started,
                'datetime_completed': x.datetime_completed,
                'budget': x.budget
            }
            for x in train_jobs
        ]

    def get_best_trials_of_train_job(self, app, app_version=-1, max_count=3):
        train_job = self._db.get_train_job_by_app_version(app, app_version=app_version)
        if train_job is None:
            raise InvalidTrainJobError()

        best_trials = self._db.get_best_trials_of_train_job(train_job.id, max_count=max_count)
        best_trials_models = [self._db.get_model(x.model_id) for x in best_trials]
        return [
            {
                'id': trial.id,
                'knobs': trial.knobs,
                'datetime_started': trial.datetime_started,
                'datetime_stopped': trial.datetime_stopped,
                'model_name': model.name,
                'score': trial.score
            }
            for (trial, model) in zip(best_trials, best_trials_models)
        ]

    def get_train_jobs_by_user(self, user_id):
        train_jobs = self._db.get_train_jobs_by_user(user_id)
        return [
            {
                'id': x.id,
                'status': x.status,
                'app': x.app,
                'app_version': x.app_version,
                'task': x.task,
                'train_dataset_uri': x.train_dataset_uri,
                'test_dataset_uri': x.test_dataset_uri,
                'datetime_started': x.datetime_started,
                'datetime_completed': x.datetime_completed,
                'budget': x.budget
            }
            for x in train_jobs
        ]

    def get_trials_of_train_job(self, app, app_version=-1):
        train_job = self._db.get_train_job_by_app_version(app, app_version=app_version)
        if train_job is None:
            raise InvalidTrainJobError()

        trials = self._db.get_trials_of_train_job(train_job.id)
        trials_models = [self._db.get_model(x.model_id) for x in trials]
        return [
            {
                'id': trial.id,
                'knobs': trial.knobs,
                'datetime_started': trial.datetime_started,
                'status': trial.status,
                'datetime_stopped': trial.datetime_stopped,
                'model_name': model.name,
                'score': trial.score
            }
            for (trial, model) in zip(trials, trials_models)
        ]

    def stop_train_job_worker(self, service_id):
        worker = self._services_manager.stop_train_job_worker(service_id)
        return {
            'service_id': worker.service_id,
            'model_id': worker.model_id,
            'train_job_id': worker.train_job_id
        }

    ####################################
    # Trials
    ####################################
    
    def get_trial(self, trial_id):
        trial = self._db.get_trial(trial_id)
        model = self._db.get_model(trial.model_id)
        
        if trial is None:
            raise InvalidTrialError()

        return {
            'id': trial.id,
            'knobs': trial.knobs,
            'datetime_started': trial.datetime_started,
            'status': trial.status,
            'datetime_stopped': trial.datetime_stopped,
            'model_name': model.name,
            'score': trial.score,
            'knobs': trial.knobs
        }

    def get_trial_logs(self, trial_id):
        trial = self._db.get_trial(trial_id)
        if trial is None:
            raise InvalidTrialError()

        trial_logs = self._db.get_trial_logs(trial_id)
        log_lines = [x.line for x in trial_logs]
        (messages, metrics, plots) = ModelLogger.parse_logs(log_lines)
        
        return {
            'plots': plots,
            'metrics': metrics,
            'messages': messages
        }

    def get_trial_parameters(self, trial_id):
        trial = self._db.get_trial(trial_id)
        if trial is None:
            raise InvalidTrialError()

        return trial.parameters

    ####################################
    # Inference Job
    ####################################

    def create_inference_job(self, user_id, app, app_version):
        train_job = self._db.get_train_job_by_app_version(app, app_version=app_version)
        if train_job is None:
            raise InvalidTrainJobError('Have you started a train job for this app?')

        if train_job.status != TrainJobStatus.COMPLETED:
            raise InvalidTrainJobError('Train job has not completed.')

        # Ensure only 1 running inference job for 1 train job
        inference_job = self._db.get_running_inference_job_by_train_job(train_job.id)
        if inference_job is not None:
            raise RunningInferenceJobExistsError()

        inference_job = self._db.create_inference_job(
            user_id=user_id,
            train_job_id=train_job.id
        )
        self._db.commit()

        (inference_job, predictor_service) = \
            self._services_manager.create_inference_services(inference_job.id)

        return {
            'id': inference_job.id,
            'train_job_id': train_job.id,
            'app': train_job.app,
            'app_version': train_job.app_version,
            'predictor_host': self._get_service_host(predictor_service)
        }

    def stop_inference_job(self, app, app_version=-1):
        train_job = self._db.get_train_job_by_app_version(app, app_version=app_version)
        if train_job is None:
            raise InvalidRunningInferenceJobError()

        inference_job = self._db.get_running_inference_job_by_train_job(train_job.id)
        if inference_job is None:
            raise InvalidRunningInferenceJobError()

        inference_job = self._services_manager.stop_inference_services(inference_job.id)
        return {
            'id': inference_job.id,
            'train_job_id': train_job.id,
            'app': train_job.app,
            'app_version': train_job.app_version
        }

    def get_running_inference_job(self, app, app_version=-1):
        train_job = self._db.get_train_job_by_app_version(app, app_version=app_version)
        if train_job is None:
            raise InvalidRunningInferenceJobError()

        inference_job = self._db.get_running_inference_job_by_train_job(train_job.id)
        if inference_job is None:
            raise InvalidRunningInferenceJobError()
            
        workers = self._db.get_workers_of_inference_job(inference_job.id)
        services = [self._db.get_service(x.service_id) for x in workers]
        predictor_service = self._db.get_service(inference_job.predictor_service_id)
        predictor_host = self._get_service_host(predictor_service)
        worker_trials = [self._db.get_trial(x.trial_id) for x in workers]
        worker_trial_models = [self._db.get_model(x.model_id) for x in worker_trials]

        return {
            'id': inference_job.id,
            'status': inference_job.status,
            'train_job_id': train_job.id,
            'app': train_job.app,
            'app_version': train_job.app_version,
            'datetime_started': inference_job.datetime_started,
            'datetime_stopped': inference_job.datetime_stopped,
            'predictor_host': predictor_host,
            'workers': [
                {
                    'service_id': service.id,
                    'status': service.status,
                    'replicas': service.replicas,
                    'datetime_started': service.datetime_started,
                    'datetime_stopped': service.datetime_stopped,
                    'trial': {
                        'id': trial.id,
                        'score': trial.score,
                        'knobs': trial.knobs,
                        'model_name': model.name
                    }
                }
                for (worker, service, trial, model) 
                in zip(workers, services, worker_trials, worker_trial_models)
            ]
        }

    def get_inference_jobs_of_app(self, app):
        inference_jobs = self._db.get_inference_jobs_of_app(app)
        train_jobs = [self._db.get_train_job(x.train_job_id) for x in inference_jobs]
        predictor_services = [self._db.get_service(x.predictor_service_id) for x in inference_jobs]
        predictor_hosts = [self._get_service_host(x) for x in predictor_services]
        return [
            {
                'id': inference_job.id,
                'status': inference_job.status,
                'train_job_id': train_job.id,
                'app': train_job.app,
                'app_version': train_job.app_version,
                'datetime_started': inference_job.datetime_started,
                'datetime_stopped': inference_job.datetime_stopped,
                'predictor_host': predictor_host
            }
            for (inference_job, train_job, predictor_host) in zip(inference_jobs, train_jobs, predictor_hosts)
        ]

    def get_inference_jobs_by_user(self, user_id):
        inference_jobs = self._db.get_inference_jobs_by_user(user_id)
        train_jobs = [self._db.get_train_job(x.train_job_id) for x in inference_jobs]
        predictor_services = [self._db.get_service(x.predictor_service_id) for x in inference_jobs]
        predictor_hosts = [self._get_service_host(x) for x in predictor_services]
        return [
            {
                'id': inference_job.id,
                'status': inference_job.status,
                'train_job_id': train_job.id,
                'app': train_job.app,
                'app_version': train_job.app_version,
                'datetime_started': inference_job.datetime_started,
                'datetime_stopped': inference_job.datetime_stopped,
                'predictor_host': predictor_host
            }
            for (inference_job, train_job, predictor_host) in zip(inference_jobs, train_jobs, predictor_hosts)
        ]

    ####################################
    # Models
    ####################################

    def create_model(self, user_id, name, task, model_file_bytes, 
<<<<<<< HEAD
                    model_class, docker_image=None, dependencies={}, access_right=ModelAccessRight.PUBLIC):
=======
                    model_class, dependencies={}, docker_image=None):
        
        # TODO: Handle duplicate model names
>>>>>>> 0949a30b
        model = self._db.create_model(
            user_id=user_id,
            name=name,
            task=task,
            model_file_bytes=model_file_bytes,
            model_class=model_class,
            docker_image=(docker_image or self._base_worker_image),
            dependencies=dependencies,
            access_right=access_right
        )

        return {
            'name': model.name 
        }

<<<<<<< HEAD
    def get_models(self, user_id):
        models = self._db.get_models(user_id)
=======
    def get_model(self, name):
        model = self._db.get_model_by_name(name)
        if model is None:
            raise InvalidModelError()

        return {
            'name': model.name,
            'task': model.task,
            'model_class': model.model_class,
            'datetime_created': model.datetime_created,
            'user_id': model.user_id,
            'docker_image': model.docker_image,
            'dependencies': model.dependencies
        }

    def get_model_file(self, name):
        model = self._db.get_model_by_name(name)
        if model is None:
            raise InvalidModelError()

        return model.model_file_bytes

    def get_models(self):
        models = self._db.get_models()
>>>>>>> 0949a30b
        return [
            {
                'name': model.name,
                'task': model.task,
                'model_class': model.model_class,
                'datetime_created': model.datetime_created,
                'user_id': model.user_id,
                'docker_image': model.docker_image,
                'dependencies': model.dependencies,
                'access_right': model.access_right
            }
            for model in models
        ]

    def get_models_of_task(self, user_id, task):
        models = self._db.get_models_of_task(user_id, task)
        return [
            {
                'name': model.name,
                'task': model.task,
                'model_class': model.model_class,
                'datetime_created': model.datetime_created,
                'user_id': model.user_id,
                'docker_image': model.docker_image,
                'dependencies': model.dependencies,
                'access_right': model.access_right
            }
            for model in models
        ]
        
    ####################################
    # Private / Users
    ####################################

    def _seed_users(self):
        logger.info('Seeding users...')

        # Seed superadmin
        try:
            self._create_user(
                email=SUPERADMIN_EMAIL,
                password=SUPERADMIN_PASSWORD,
                user_type=UserType.SUPERADMIN
            )
        except UserExistsError:
            logger.info('Skipping superadmin creation as it already exists...')

    def _hash_password(self, password):
        password_hash = bcrypt.hashpw(password.encode('utf-8'), bcrypt.gensalt())
        return password_hash

    def _if_hash_matches_password(self, password, password_hash):
        return bcrypt.checkpw(password.encode('utf-8'), password_hash)

    def _create_user(self, email, password, user_type):
        password_hash = self._hash_password(password)
        user = self._db.get_user_by_email(email)

        if user is not None:
            raise UserExistsError()

        user = self._db.create_user(email, password_hash, user_type)
        self._db.commit()
        return user

    ####################################
    # Private / Services
    ####################################

    def _get_service_host(self, service):
        return '{}:{}'.format(service.ext_hostname, service.ext_port)

    ####################################
    # Private / Others
    ####################################

    def __enter__(self):
        self.connect()

    def connect(self):
        self._db.connect()

    def __exit__(self, exception_type, exception_value, traceback):
        self.disconnect()

    def disconnect(self):
        self._db.disconnect()
        <|MERGE_RESOLUTION|>--- conflicted
+++ resolved
@@ -411,13 +411,9 @@
     ####################################
 
     def create_model(self, user_id, name, task, model_file_bytes, 
-<<<<<<< HEAD
                     model_class, docker_image=None, dependencies={}, access_right=ModelAccessRight.PUBLIC):
-=======
-                    model_class, dependencies={}, docker_image=None):
         
         # TODO: Handle duplicate model names
->>>>>>> 0949a30b
         model = self._db.create_model(
             user_id=user_id,
             name=name,
@@ -433,10 +429,6 @@
             'name': model.name 
         }
 
-<<<<<<< HEAD
-    def get_models(self, user_id):
-        models = self._db.get_models(user_id)
-=======
     def get_model(self, name):
         model = self._db.get_model_by_name(name)
         if model is None:
@@ -449,7 +441,8 @@
             'datetime_created': model.datetime_created,
             'user_id': model.user_id,
             'docker_image': model.docker_image,
-            'dependencies': model.dependencies
+            'dependencies': model.dependencies,
+            'access_right': model.access_right
         }
 
     def get_model_file(self, name):
@@ -461,7 +454,6 @@
 
     def get_models(self):
         models = self._db.get_models()
->>>>>>> 0949a30b
         return [
             {
                 'name': model.name,
