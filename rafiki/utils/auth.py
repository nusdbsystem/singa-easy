import os
import jwt
from functools import wraps
from datetime import datetime, timedelta

from rafiki.constants import UserType
from rafiki.config import APP_SECRET, SUPERADMIN_EMAIL

TOKEN_EXPIRATION_HOURS = 1

class UnauthorizedError(Exception): pass
class InvalidAuthorizationHeaderError(Exception): pass
    
def generate_token(user):
    payload = {
        'user_id': user['id'],
        'user_type': user['user_type'],
        'exp': datetime.utcnow() + timedelta(hours=TOKEN_EXPIRATION_HOURS)
    }
    token = jwt.encode(payload, APP_SECRET, algorithm='HS256')
    return token.decode('utf-8')

def decode_token(token):
    payload = jwt.decode(token, APP_SECRET, algorithms=['HS256'])
    return payload

def auth(user_types=[]):
<<<<<<< HEAD
    from flask import request
    
    # Superadmin can do anything
=======
    # Superadmins can do anything
>>>>>>> 759ff7c2
    user_types.append(UserType.SUPERADMIN)

    def decorator(f):
        @wraps(f)
        def wrapped(*args, **kwargs):
            auth_header = request.headers.get('authorization', None)
            token = extract_token_from_header(auth_header)
            auth = decode_token(token)

            if auth.get('user_type') not in user_types:
                raise UnauthorizedError()

            return f(auth, *args, **kwargs)

        return wrapped
    return decorator

def extract_token_from_header(header):
    if header is None:
        raise InvalidAuthorizationHeaderError()
    
    parts = header.split(' ')
    
    if len(parts) != 2:
        raise InvalidAuthorizationHeaderError()

    if parts[0] != 'Bearer':
        raise InvalidAuthorizationHeaderError()

    token = parts[1]
    return token

def make_superadmin_client():
    from rafiki.client import Client
    admin_host = os.environ['ADMIN_HOST']
    admin_port = os.environ['ADMIN_PORT']
    advisor_host = os.environ['ADVISOR_HOST']
    advisor_port = os.environ['ADVISOR_PORT']
    client = Client(admin_host=admin_host, 
                    admin_port=admin_port, 
                    advisor_host=advisor_host,
                    advisor_port=advisor_port)
    client.login(email=SUPERADMIN_EMAIL, password=os.environ['SUPERADMIN_PASSWORD'])
    return client<|MERGE_RESOLUTION|>--- conflicted
+++ resolved
@@ -25,13 +25,8 @@
     return payload
 
 def auth(user_types=[]):
-<<<<<<< HEAD
     from flask import request
     
-    # Superadmin can do anything
-=======
-    # Superadmins can do anything
->>>>>>> 759ff7c2
     user_types.append(UserType.SUPERADMIN)
 
     def decorator(f):
