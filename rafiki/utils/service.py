--- conflicted
+++ resolved
@@ -7,11 +7,7 @@
 
 logger = logging.getLogger(__name__)
 
-<<<<<<< HEAD
 def run_worker(meta_store, start_worker, stop_worker):
-=======
-def run_worker(db, start_worker, stop_worker):
->>>>>>> 759ff7c2
     service_id = os.environ['RAFIKI_SERVICE_ID']
     service_type = os.environ['RAFIKI_SERVICE_TYPE']
     container_id = os.environ.get('HOSTNAME', 'localhost')
