import logging
import os
import time
import traceback
from collections import namedtuple
from typing import Type
from datetime import datetime

<<<<<<< HEAD
from rafiki.utils.auth import make_superadmin_client
=======
from rafiki.config import SUPERADMIN_EMAIL, SUPERADMIN_PASSWORD
from rafiki.constants import TrainJobStatus, TrialStatus, BudgetType
from rafiki.model import load_model_class, serialize_knob_config, logger as model_logger
from rafiki.db import Database
from rafiki.data_store import DataStore, FileDataStore
>>>>>>> 759ff7c2
from rafiki.client import Client
from rafiki.constants import BudgetType, TrainJobStatus, TrialStatus, ServiceStatus
from rafiki.meta_store import MetaStore, DuplicateTrialNoError
from rafiki.advisor import Proposal
from rafiki.model import BaseModel, load_model_class, serialize_knob_config, logger as model_logger
from rafiki.param_store import ParamStore, ParamsType

logger = logging.getLogger(__name__)

<<<<<<< HEAD
INVALID_TRIAL_SLEEP_SECS = 0.1
NO_NEXT_TRIAL_SLEEP_SECS = 5 * 60

class InvalidWorkerError(Exception): pass
class InvalidBudgetTypeError(Exception): pass

_JobInfo = namedtuple('_JobInfo', ['sub_train_job_id', 'sub_train_job_config', 'train_dataset_uri', 
                                'val_dataset_uri', 'model_id', 'model_file_bytes', 'model_class'])

class TrainWorker(object):
    def __init__(self, service_id, container_id, meta_store=None, param_store=None, **kwargs):
        self._job_monitor = _SubTrainJobMonitor(service_id, meta_store)
        self._params_root_dir = os.path.join(os.environ['WORKDIR_PATH'], os.environ['PARAMS_DIR_PATH'])
        self._worker_id = container_id
        self._redis_host = os.environ['REDIS_HOST']
        self._redis_port = os.environ['REDIS_PORT']
        self._client = make_superadmin_client()
        self._trial_id = None
        self._params_store: ParamStore = None

    def start(self):
        self._job_monitor.start()
        job_info = self._job_monitor.job_info
        sub_train_job_id = job_info.sub_train_job_id

        self._client.send_event('sub_train_job_worker_started', sub_train_job_id=sub_train_job_id)
        logger.info('Worker is for sub train job of ID "{}"'.format(sub_train_job_id))

        # Create params store
        self._params_store = ParamStore(session_id=sub_train_job_id, worker_id=self._worker_id, 
                                        redis_host=self._redis_host, redis_port=self._redis_port)

        # Load model class from bytes
        logger.info('Loading model class...')
        clazz = load_model_class(job_info.model_file_bytes, job_info.model_class)
=======
class InvalidTrainJobException(Exception): pass
class InvalidModelException(Exception): pass
class InvalidBudgetTypeException(Exception): pass
class InvalidWorkerException(Exception): pass
class InvalidDatasetException(Exception): pass

class TrainWorker(object):
    def __init__(self, service_id, worker_id, db=None, data_store=None):
        self._db = db or Database()
        data_folder_path = os.path.join(os.environ['WORKDIR_PATH'], os.environ['DATA_DIR_PATH'])
        self._data_store: DataStore = data_store or FileDataStore(data_folder_path)
        self._service_id = service_id
        self._worker_id = worker_id
        self._trial_id = None
        self._sub_train_job_id = None
        self._client = Client(admin_host=os.environ['ADMIN_HOST'], 
                        admin_port=os.environ['ADMIN_PORT'], 
                        advisor_host=os.environ['ADVISOR_HOST'],
                            advisor_port=os.environ['ADVISOR_PORT'])
        self._params_root_dir = os.path.join(os.environ['WORKDIR_PATH'], os.environ['PARAMS_DIR_PATH'])

    def start(self):
        logger.info('Starting train worker for service of ID "{}"...' \
            .format(self._service_id))
            
        # TODO: Break up crazily long & unreadable method
        advisor_id = None
        while True:
            with self._db:
                (self._sub_train_job_id, budget, model_id, model_file_bytes, model_class, \
                    train_job_id, train_dataset_path, val_dataset_path) = self._read_worker_info()

                self._get_client().send_event('train_job_worker_started', sub_train_job_id=self._sub_train_job_id)

                if self._if_budget_reached(budget):
                    # If budget reached
                    logger.info('Budget for train job has reached')
                    self._stop_sub_train_job()
                    if advisor_id is not None:
                        self._delete_advisor(advisor_id)
                    break

                # Create a new trial
                logger.info('Creating new trial in DB...')
                trial = self._db.create_trial(
                    sub_train_job_id=self._sub_train_job_id,
                    model_id=model_id,
                    worker_id=self._worker_id
                )
                self._db.commit()
                self._trial_id = trial.id
                logger.info('Created trial of ID "{}" in DB'.format(self._trial_id))
                
            # Don't keep DB connection while training model
>>>>>>> 759ff7c2

        # Get Rafiki advior train worker to propose knobs in trials
        advisor_id = self._maybe_create_advisor(job_info, clazz)

        # Run model setup
        has_setup = False

        while True:
            # Secure a trial from store
            (self._trial_id, trial_no) = self._create_trial()
            if self._trial_id is None: # When there are no trials to conduct
                logger.info('Budget for sub train job has reached')
                self._client.send_event('sub_train_job_budget_reached', sub_train_job_id=sub_train_job_id)
                break
            
            # Perform trial & record results
            try:
<<<<<<< HEAD
                logger_info = self._start_logging_to_trial(
                    lambda log_line, log_lvl: 
                        self._job_monitor.log_to_trial(self._trial_id, log_line, log_lvl))

                # Setup model if not
                if not has_setup:
                    logger.info('Running model class setup...')
                    clazz.setup()
                    has_setup = True

                # Wait for a proposal from advisor for trial
                proposal = self._wait_for_proposal(advisor_id, trial_no, job_info)

                # Retrieve params for trial
                params = self._params_store.retrieve_params(proposal.params_type)
=======
                logger.info('Starting trial...')

                # Load model class from bytes
                logger.info('Loading model class...')
                clazz = load_model_class(model_file_bytes, model_class)

                # If not created, create a Rafiki advisor for train worker to propose knobs in trials
                if advisor_id is None:
                    logger.info('Creating Rafiki advisor...')
                    advisor_id = self._create_advisor(clazz)
                    logger.info('Created advisor of ID "{}"'.format(advisor_id))

                # Generate knobs for trial
                logger.info('Requesting for knobs proposal from advisor...')
                knobs = self._get_proposal_from_advisor(advisor_id)
                logger.info('Received proposal of knobs from advisor:')
                logger.info(pprint.pformat(knobs))

                # Mark trial as running in DB
                logger.info('Training & evaluating model...')
                with self._db:
                    trial = self._db.get_trial(self._trial_id)
                    self._db.mark_trial_as_running(trial, knobs)

                def handle_log(log_line, log_lvl):
                    with self._db:
                        trial = self._db.get_trial(self._trial_id)
                        self._db.add_trial_log(trial, log_line, log_lvl)

                (score, params_file_path) = self._train_and_evaluate_model(clazz, knobs, train_dataset_path, 
                                                                    val_dataset_path, handle_log)
                logger.info('Trial score: {}'.format(score))
                
                with self._db:
                    logger.info('Marking trial as complete in DB...')
                    trial = self._db.get_trial(self._trial_id)
                    self._db.mark_trial_as_complete(trial, score, params_file_path)
>>>>>>> 759ff7c2

                # Train & evaluate model for trial
                logger.info('Running trial...')
                self._job_monitor.mark_trial_as_running(self._trial_id, proposal)
                (score, trial_params, params_file_path) = \
                    self._train_and_evaluate_model(job_info, clazz, proposal, params)

<<<<<<< HEAD
                # Give feedback based on result of trial
                self._feedback(advisor_id, score, proposal)

                # Store output params of trial
                if trial_params is not None:
                    self._params_store.store_params(trial_params, score)

                # Mark trial as completed
                self._job_monitor.mark_trial_as_completed(self._trial_id, score, params_file_path)
                
            except Exception as e:
=======
                self._trial_id = None

            except Exception:
>>>>>>> 759ff7c2
                logger.error('Error while running trial:')
                logger.error(traceback.format_exc())
                self._job_monitor.mark_trial_as_errored(self._trial_id)
                raise e
            finally:
                self._stop_logging_to_trial(logger_info)

                # Untie from done trial 
                self._trial_id = None

        # Run model teardown
        if has_setup:
            logger.info('Running model class teardown...')
            clazz.teardown()

        # Train job must have finished, delete advisor & clear all params
        self._maybe_delete_advisor(advisor_id, job_info)
        self._params_store.clear_all_params()
            
    def stop(self):
        job_info = self._job_monitor.job_info
        sub_train_job_id = job_info.sub_train_job_id if job_info is not None else None

        # If worker is currently running a trial, mark it has terminated
        try:
            if self._trial_id is not None: 
                self._job_monitor.mark_trial_as_terminated(self._trial_id)
        except Exception:
            logger.error('Error marking trial as terminated:')
            logger.error(traceback.format_exc())

<<<<<<< HEAD
        if sub_train_job_id is not None:
            self._client.send_event('sub_train_job_worker_stopped', sub_train_job_id=sub_train_job_id)
=======
    def _train_and_evaluate_model(self, clazz, knobs, train_dataset_path, \
                                val_dataset_path, handle_log):

        if self._sub_train_job_id is not None:
            self._get_client().send_event('train_job_worker_stopped', sub_train_job_id=self._sub_train_job_id)
>>>>>>> 759ff7c2

    def _start_logging_to_trial(self, handle_log):
        # Add log handlers for trial, including adding handler to root logger 
        # to capture any logs emitted with level above INFO during model training & evaluation
        log_handler = LoggerUtilsHandler(handle_log)
        py_model_logger = logging.getLogger('{}.trial'.format(__name__))
        py_model_logger.setLevel(logging.INFO)
        py_model_logger.propagate = False # Avoid duplicate logs in root logger
        py_model_logger.addHandler(log_handler)
        model_logger.set_logger(py_model_logger)

<<<<<<< HEAD
        root_logger = logging.getLogger()
        root_logger.addHandler(log_handler)

        return (root_logger, py_model_logger, log_handler)

    def _stop_logging_to_trial(self, logger_info):
        (root_logger, py_model_logger, log_handler) = logger_info
=======
        # Train model
        model_inst.train(train_dataset_path)

        # Evaluate model
        score = model_inst.evaluate(val_dataset_path)
>>>>>>> 759ff7c2

        # Remove log handlers from loggers for this trial
        root_logger.removeHandler(log_handler)
        py_model_logger.removeHandler(log_handler)

<<<<<<< HEAD
    def _train_and_evaluate_model(self, job_info: _JobInfo, clazz: Type[BaseModel], proposal: Proposal, params):
        train_dataset_uri = job_info.train_dataset_uri
        val_dataset_uri = job_info.val_dataset_uri

        # Load model
        model_inst = clazz(**proposal.knobs)
        if params is not None:
            logger.info('Loading params for model...')
            model_inst.load_parameters(params)

        # Train model
        trial_params = None
        if proposal.should_train:
            logger.info('Training model...')
            model_inst.train(train_dataset_uri)
            trial_params = model_inst.dump_parameters()
            logger.info('Trial produced {} parameters'.format(len(trial_params)))

        # Evaluate model
        score = None
        if proposal.should_eval:
            logger.info('Evaluating model...')
            score = model_inst.evaluate(val_dataset_uri)
            logger.info('Trial score: {}'.format(score))

        # Save model
        params_file_path = None
        if proposal.should_save_to_disk:
            logger.info('Saving trained model to disk...')
            if trial_params is None:
                trial_params = model_inst.dump_parameters()
            params_bytes = ParamStore.serialize_params(trial_params)
            params_file_path = os.path.join(self._params_root_dir, '{}.model'.format(self._trial_id))
            with open(params_file_path, 'wb') as f:
                f.write(params_bytes)

        return (score, trial_params, params_file_path)

    def _create_trial(self):
        trial_no = None
        trial_id = None

        # Keep trying until worker creates a valid trial no & ID in store
        while trial_id is None:
            # Sync trials from underlying store
            self._job_monitor.sync_trials()

            # Determine next trial no
            (trial_no, _, concurrent_trial_nos) = self._job_monitor.get_sub_train_job_progress()

            # If no next trial
            if trial_no is None:
                # If some trials as still running, sleep
                if len(concurrent_trial_nos) > 0:
                    sleep_secs = NO_NEXT_TRIAL_SLEEP_SECS
                    logger.info('Trial nos concurrently running: {}'.format(concurrent_trial_nos))
                    logger.info('No next trial but trials are still running. Sleeping for {}s...'.format(sleep_secs))
                    time.sleep(sleep_secs)
                
                # Otherwise, we're done with this sub train job
                else:
                    break
            else:
                # Try to create trial with trial no
                # Trial ID might be returned as `None` if it fails
                trial_id = self._job_monitor.create_trial(trial_no, self._worker_id)
        
        return (trial_id, trial_no)

    def _wait_for_proposal(self, advisor_id, trial_no, job_info):
        proposal = None

        # Keep trying until a valid proposal, syncing trial statuses from store every try 
        while proposal is None:
            # Sync trials from underlying store
            self._job_monitor.sync_trials()

            # Determine total & concurrent trials
            (_, total_trials, concurrent_trial_nos) = self._job_monitor.get_sub_train_job_progress()
            logger.info('Trial nos concurrently running: {}'.format(concurrent_trial_nos))

            # Request proposal from advisor
            logger.info('Requesting for proposal from advisor...')
            proposal = self._client.get_proposal_from_advisor(advisor_id, self._worker_id, 
                                                            trial_no, total_trials, concurrent_trial_nos)

            if not proposal.is_valid:
                # Trial is still invalid
                proposal = None
                sleep_secs = INVALID_TRIAL_SLEEP_SECS
                logger.info('Trial #{} is currently invalid. Sleeping for {}s...'.format(trial_no, sleep_secs))
                time.sleep(sleep_secs)
                                                
        # Override knobs from sub train job config
        if 'knobs' in job_info.sub_train_job_config:
            override_knobs = job_info.sub_train_job_config['knobs']
            logger.info('Overriding proposal\'s knobs with {} from sub train job\'s config...'.format(override_knobs))
            proposal.knobs = { **proposal.knobs, **override_knobs }

        logger.info('Using proposal {}'.format(proposal.to_jsonable()))
        return proposal

    # Feedback result of trial to advisor, if score exists
    def _feedback(self, advisor_id, score, proposal: Proposal):
        if score is None:
            return
                    
        logger.info('Sending result of trial to advisor...')
        self._client.feedback_to_advisor(advisor_id, score, proposal)
=======
        # Dump and pickle model parameters
        parameters = model_inst.dump_parameters()
        parameters = pickle.dumps(parameters)
        params_file_path = os.path.join(self._params_root_dir, '{}.model'.format(self._trial_id))
        with open(params_file_path, 'wb') as f:
            f.write(parameters)

        model_inst.destroy()

        return (score, params_file_path)

    # Gets proposal of a set of knob values from advisor
    def _get_proposal_from_advisor(self, advisor_id):
        res = self._get_client()._generate_proposal(advisor_id)
        knobs = res['knobs']
        return knobs

    # Feedback result of knobs to advisor
    def _feedback_to_advisor(self, advisor_id, knobs, score):
        self._get_client()._feedback_to_advisor(advisor_id, knobs, score)

    def _stop_sub_train_job(self):
        logger.warn('Stopping sub train job...')
        try:
            self._get_client().send_event('sub_train_job_budget_reached', sub_train_job_id=self._sub_train_job_id)
        except Exception:
            # Throw just a warning - likely that another worker has stopped it
            logger.warn('Error while stopping sub train job:')
            logger.warn(traceback.format_exc())
>>>>>>> 759ff7c2
        
    # Returns advisor ID to use
    def _maybe_create_advisor(self, job_info: _JobInfo, clazz):
        sub_train_job_config = job_info.sub_train_job_config

        # If user-configured advisor exists, use it
        if 'advisor_id' in sub_train_job_config:
            return sub_train_job_config['advisor_id']

        logger.info('Creating Rafiki advisor...')

        # Retrieve knob config for model of worker 
        knob_config = clazz.get_knob_config()

<<<<<<< HEAD
        # Create advisor associated with sub train job
        res = self._client.create_advisor(knob_config, advisor_id=job_info.sub_train_job_id)
=======
        # Create advisor associated with worker
        res = self._get_client()._create_advisor(knob_config_str, advisor_id=self._service_id)
>>>>>>> 759ff7c2
        advisor_id = res['id']
        logger.info('Created advisor of ID "{}"'.format(advisor_id))

        return advisor_id

    def _maybe_delete_advisor(self, advisor_id, job_info: _JobInfo):
        sub_train_job_config = job_info.sub_train_job_config

        # If sub train job has user-configured advisor, don't delete
        if 'advisor_id' in sub_train_job_config and \
            sub_train_job_config['advisor_id'] == advisor_id:
            logger.info('Not deleting user-configured advisor...')
            return
            
        logger.info('Deleting advisor...')
        try:
            self._get_client()._delete_advisor(advisor_id)
        except Exception:
            # Throw just a warning - maybe another worker deleted it
            logger.warning('Error while deleting advisor:')
            logger.warning(traceback.format_exc())

<<<<<<< HEAD
class _SubTrainJobMonitor():
    '''
    Monitors & updates the status & trials of a sub train job for a given service ID.
    '''

    job_info: _JobInfo = None

    _seen_completed_trial_nos = set()
    _num_consec_completed_trials = 0
    _num_done_trials = 0
    _concurrent_trial_nos = []
    _total_trials = None

    def __init__(self, service_id: str, meta_store: MetaStore):
        self._meta_store = meta_store or MetaStore()
        self._service_id = service_id

    def start(self):
        service_id = self._service_id

        logger.info('Reading job info from meta store...')
        with self._meta_store:
            worker = self._meta_store.get_sub_train_job_worker(service_id)
            if worker is None:
                raise InvalidWorkerError('No such worker with service ID "{}"'.format(service_id))

            sub_train_job = self._meta_store.get_sub_train_job(worker.sub_train_job_id)
            if sub_train_job is None:
                raise InvalidWorkerError('No such sub train job with ID "{}"'.format(worker.sub_train_job_id))

            train_job = self._meta_store.get_train_job(sub_train_job.train_job_id)
            if train_job is None:
                raise InvalidWorkerError('No such train job with ID "{}"'.format(sub_train_job.train_job_id))

            model = self._meta_store.get_model(sub_train_job.model_id)
            if model is None:
                raise InvalidWorkerError('No such model with ID "{}"'.format(sub_train_job.model_id))

            self.job_info = _JobInfo(sub_train_job.id, sub_train_job.config,
                                train_job.train_dataset_uri, train_job.val_dataset_uri,
                                model.id, model.model_file_bytes, model.model_class)
            self._total_trials = train_job.budget.get(BudgetType.MODEL_TRIAL_COUNT, 0)

    # Pulls new trials from store and updates internal record of trials & new trials
    def sync_trials(self):
        sub_train_job_id = self.job_info.sub_train_job_id

        with self._meta_store:
            new_db_trials  = self._meta_store.get_trials_of_sub_train_job(sub_train_job_id, 
                                                                        min_trial_no=(self._num_consec_completed_trials + 1))
            num_done_trials = self._num_consec_completed_trials
            concurrent_trial_nos = []
            for x in new_db_trials:
                if x.status in [TrialStatus.COMPLETED, TrialStatus.ERRORED]:
                    num_done_trials += 1
                elif x.status in [TrialStatus.RUNNING, TrialStatus.PENDING]:
                    concurrent_trial_nos.append(x.no)

                if x.status == TrialStatus.COMPLETED and x.no not in self._seen_completed_trial_nos:
                    self._seen_completed_trial_nos.add(x.no)
            
            # Advance consecutive completed trial num
            while (self._num_consec_completed_trials + 1) in self._seen_completed_trial_nos:
                self._num_consec_completed_trials += 1 

            self._num_done_trials = num_done_trials
            self._concurrent_trial_nos = concurrent_trial_nos

        logger.info('Observed up to trial #{} completed'.format(self._num_consec_completed_trials))

    # Returns the progress of sub train job as (<next trial no>, <total trials>, <list of concurrently running trial nos>)
    # Returns <next trial no> as None if budget is reached
    # Should sync trials first
    def get_sub_train_job_progress(self):
        total_trials = self._total_trials
        num_valid_trials = self._num_done_trials + len(self._concurrent_trial_nos)
        next_trial_no = (num_valid_trials + 1) if num_valid_trials < total_trials else None
        return (next_trial_no, total_trials, self._concurrent_trial_nos)

    def create_trial(self, no, worker_id):
        sub_train_job_id = self.job_info.sub_train_job_id
        model_id = self.job_info.model_id

        try:
            with self._meta_store:
                trial = self._meta_store.create_trial(sub_train_job_id, no, model_id, worker_id)
                self._meta_store.commit()
                trial_id = trial.id

            logger.info('Created trial #{} of ID "{}" in store'.format(no, trial_id))
            return trial_id

        except DuplicateTrialNoError:
            logger.info('Avoided creating duplicate trial #{} in store!'.format(no))
            return None

    def mark_trial_as_errored(self, trial_id):
        logger.info('Marking trial as errored in store...')
        with self._meta_store:
            trial = self._meta_store.get_trial(trial_id)
            self._meta_store.mark_trial_as_errored(trial)
    
    def mark_trial_as_running(self, trial_id, proposal):
        logger.info('Marking trial as running in store...')
        with self._meta_store:
            trial = self._meta_store.get_trial(trial_id)
            self._meta_store.mark_trial_as_running(trial, proposal.to_jsonable())

    def mark_trial_as_completed(self, trial_id, score, params_file_path):
        logger.info('Marking trial as completed in store...')
        with self._meta_store:
            trial = self._meta_store.get_trial(trial_id)
            self._meta_store.mark_trial_as_completed(trial, score, params_file_path)

    def mark_trial_as_terminated(self, trial_id):
        logger.info('Marking trial as terminated in store...')
        with self._meta_store:
            trial = self._meta_store.get_trial(trial_id)
            self._meta_store.mark_trial_as_terminated(trial)

    def log_to_trial(self, trial_id, log_line, log_lvl):
        with self._meta_store:
            trial = self._meta_store.get_trial(trial_id)
            self._meta_store.add_trial_log(trial, log_line, log_lvl)

class LoggerUtilsHandler(logging.Handler):
=======
    # Returns whether the worker reached its budget (only consider COMPLETED or ERRORED trials)
    def _if_budget_reached(self, budget):
        # By default, budget is model trial count of 5
        max_trials = budget.get(BudgetType.MODEL_TRIAL_COUNT, 5)
        trials = self._db.get_trials_of_sub_train_job(self._sub_train_job_id)
        trials = [x for x in trials if x.status in [TrialStatus.COMPLETED, TrialStatus.ERRORED]]
        return len(trials) >= max_trials

    def _read_worker_info(self):
        worker = self._db.get_train_job_worker(self._service_id)

        if worker is None:
            raise InvalidWorkerException()

        sub_train_job = self._db.get_sub_train_job(worker.sub_train_job_id)
        train_job = self._db.get_train_job(sub_train_job.train_job_id)

        if train_job is None or sub_train_job is None:
            raise InvalidTrainJobException()

        model = self._db.get_model(sub_train_job.model_id)
        if model is None:
            raise InvalidModelException()

        try:
            train_dataset = self._db.get_dataset(train_job.train_dataset_id)
            assert train_dataset is not None
            val_dataset = self._db.get_dataset(train_job.val_dataset_id)
            assert val_dataset is not None
            train_dataset_path = self._data_store.load(train_dataset.store_dataset_id)
            val_dataset_path = self._data_store.load(val_dataset.store_dataset_id)
        except Exception as e:
            raise InvalidDatasetException(e)

        return (
            sub_train_job.id,
            train_job.budget,
            model.id,
            model.model_file_bytes,
            model.model_class,
            train_job.id,
            train_dataset_path,
            val_dataset_path
        )

    def _get_client(self):
        self._client.login(email=SUPERADMIN_EMAIL, password=SUPERADMIN_PASSWORD)
        return self._client

class ModelLoggerHandler(logging.Handler):
>>>>>>> 759ff7c2
    def __init__(self, handle_log):
        logging.Handler.__init__(self)
        self._handle_log = handle_log

    def emit(self, record):
        log_line = str(record.msg)
        log_lvl = record.levelname
        self._handle_log(log_line, log_lvl)<|MERGE_RESOLUTION|>--- conflicted
+++ resolved
@@ -6,15 +6,8 @@
 from typing import Type
 from datetime import datetime
 
-<<<<<<< HEAD
 from rafiki.utils.auth import make_superadmin_client
-=======
-from rafiki.config import SUPERADMIN_EMAIL, SUPERADMIN_PASSWORD
-from rafiki.constants import TrainJobStatus, TrialStatus, BudgetType
-from rafiki.model import load_model_class, serialize_knob_config, logger as model_logger
-from rafiki.db import Database
 from rafiki.data_store import DataStore, FileDataStore
->>>>>>> 759ff7c2
 from rafiki.client import Client
 from rafiki.constants import BudgetType, TrainJobStatus, TrialStatus, ServiceStatus
 from rafiki.meta_store import MetaStore, DuplicateTrialNoError
@@ -24,7 +17,6 @@
 
 logger = logging.getLogger(__name__)
 
-<<<<<<< HEAD
 INVALID_TRIAL_SLEEP_SECS = 0.1
 NO_NEXT_TRIAL_SLEEP_SECS = 5 * 60
 
@@ -60,62 +52,6 @@
         # Load model class from bytes
         logger.info('Loading model class...')
         clazz = load_model_class(job_info.model_file_bytes, job_info.model_class)
-=======
-class InvalidTrainJobException(Exception): pass
-class InvalidModelException(Exception): pass
-class InvalidBudgetTypeException(Exception): pass
-class InvalidWorkerException(Exception): pass
-class InvalidDatasetException(Exception): pass
-
-class TrainWorker(object):
-    def __init__(self, service_id, worker_id, db=None, data_store=None):
-        self._db = db or Database()
-        data_folder_path = os.path.join(os.environ['WORKDIR_PATH'], os.environ['DATA_DIR_PATH'])
-        self._data_store: DataStore = data_store or FileDataStore(data_folder_path)
-        self._service_id = service_id
-        self._worker_id = worker_id
-        self._trial_id = None
-        self._sub_train_job_id = None
-        self._client = Client(admin_host=os.environ['ADMIN_HOST'], 
-                        admin_port=os.environ['ADMIN_PORT'], 
-                        advisor_host=os.environ['ADVISOR_HOST'],
-                            advisor_port=os.environ['ADVISOR_PORT'])
-        self._params_root_dir = os.path.join(os.environ['WORKDIR_PATH'], os.environ['PARAMS_DIR_PATH'])
-
-    def start(self):
-        logger.info('Starting train worker for service of ID "{}"...' \
-            .format(self._service_id))
-            
-        # TODO: Break up crazily long & unreadable method
-        advisor_id = None
-        while True:
-            with self._db:
-                (self._sub_train_job_id, budget, model_id, model_file_bytes, model_class, \
-                    train_job_id, train_dataset_path, val_dataset_path) = self._read_worker_info()
-
-                self._get_client().send_event('train_job_worker_started', sub_train_job_id=self._sub_train_job_id)
-
-                if self._if_budget_reached(budget):
-                    # If budget reached
-                    logger.info('Budget for train job has reached')
-                    self._stop_sub_train_job()
-                    if advisor_id is not None:
-                        self._delete_advisor(advisor_id)
-                    break
-
-                # Create a new trial
-                logger.info('Creating new trial in DB...')
-                trial = self._db.create_trial(
-                    sub_train_job_id=self._sub_train_job_id,
-                    model_id=model_id,
-                    worker_id=self._worker_id
-                )
-                self._db.commit()
-                self._trial_id = trial.id
-                logger.info('Created trial of ID "{}" in DB'.format(self._trial_id))
-                
-            # Don't keep DB connection while training model
->>>>>>> 759ff7c2
 
         # Get Rafiki advior train worker to propose knobs in trials
         advisor_id = self._maybe_create_advisor(job_info, clazz)
@@ -133,7 +69,6 @@
             
             # Perform trial & record results
             try:
-<<<<<<< HEAD
                 logger_info = self._start_logging_to_trial(
                     lambda log_line, log_lvl: 
                         self._job_monitor.log_to_trial(self._trial_id, log_line, log_lvl))
@@ -149,45 +84,6 @@
 
                 # Retrieve params for trial
                 params = self._params_store.retrieve_params(proposal.params_type)
-=======
-                logger.info('Starting trial...')
-
-                # Load model class from bytes
-                logger.info('Loading model class...')
-                clazz = load_model_class(model_file_bytes, model_class)
-
-                # If not created, create a Rafiki advisor for train worker to propose knobs in trials
-                if advisor_id is None:
-                    logger.info('Creating Rafiki advisor...')
-                    advisor_id = self._create_advisor(clazz)
-                    logger.info('Created advisor of ID "{}"'.format(advisor_id))
-
-                # Generate knobs for trial
-                logger.info('Requesting for knobs proposal from advisor...')
-                knobs = self._get_proposal_from_advisor(advisor_id)
-                logger.info('Received proposal of knobs from advisor:')
-                logger.info(pprint.pformat(knobs))
-
-                # Mark trial as running in DB
-                logger.info('Training & evaluating model...')
-                with self._db:
-                    trial = self._db.get_trial(self._trial_id)
-                    self._db.mark_trial_as_running(trial, knobs)
-
-                def handle_log(log_line, log_lvl):
-                    with self._db:
-                        trial = self._db.get_trial(self._trial_id)
-                        self._db.add_trial_log(trial, log_line, log_lvl)
-
-                (score, params_file_path) = self._train_and_evaluate_model(clazz, knobs, train_dataset_path, 
-                                                                    val_dataset_path, handle_log)
-                logger.info('Trial score: {}'.format(score))
-                
-                with self._db:
-                    logger.info('Marking trial as complete in DB...')
-                    trial = self._db.get_trial(self._trial_id)
-                    self._db.mark_trial_as_complete(trial, score, params_file_path)
->>>>>>> 759ff7c2
 
                 # Train & evaluate model for trial
                 logger.info('Running trial...')
@@ -195,7 +91,6 @@
                 (score, trial_params, params_file_path) = \
                     self._train_and_evaluate_model(job_info, clazz, proposal, params)
 
-<<<<<<< HEAD
                 # Give feedback based on result of trial
                 self._feedback(advisor_id, score, proposal)
 
@@ -207,11 +102,7 @@
                 self._job_monitor.mark_trial_as_completed(self._trial_id, score, params_file_path)
                 
             except Exception as e:
-=======
-                self._trial_id = None
-
-            except Exception:
->>>>>>> 759ff7c2
+
                 logger.error('Error while running trial:')
                 logger.error(traceback.format_exc())
                 self._job_monitor.mark_trial_as_errored(self._trial_id)
@@ -243,16 +134,8 @@
             logger.error('Error marking trial as terminated:')
             logger.error(traceback.format_exc())
 
-<<<<<<< HEAD
         if sub_train_job_id is not None:
             self._client.send_event('sub_train_job_worker_stopped', sub_train_job_id=sub_train_job_id)
-=======
-    def _train_and_evaluate_model(self, clazz, knobs, train_dataset_path, \
-                                val_dataset_path, handle_log):
-
-        if self._sub_train_job_id is not None:
-            self._get_client().send_event('train_job_worker_stopped', sub_train_job_id=self._sub_train_job_id)
->>>>>>> 759ff7c2
 
     def _start_logging_to_trial(self, handle_log):
         # Add log handlers for trial, including adding handler to root logger 
@@ -264,7 +147,6 @@
         py_model_logger.addHandler(log_handler)
         model_logger.set_logger(py_model_logger)
 
-<<<<<<< HEAD
         root_logger = logging.getLogger()
         root_logger.addHandler(log_handler)
 
@@ -272,19 +154,11 @@
 
     def _stop_logging_to_trial(self, logger_info):
         (root_logger, py_model_logger, log_handler) = logger_info
-=======
-        # Train model
-        model_inst.train(train_dataset_path)
-
-        # Evaluate model
-        score = model_inst.evaluate(val_dataset_path)
->>>>>>> 759ff7c2
 
         # Remove log handlers from loggers for this trial
         root_logger.removeHandler(log_handler)
         py_model_logger.removeHandler(log_handler)
 
-<<<<<<< HEAD
     def _train_and_evaluate_model(self, job_info: _JobInfo, clazz: Type[BaseModel], proposal: Proposal, params):
         train_dataset_uri = job_info.train_dataset_uri
         val_dataset_uri = job_info.val_dataset_uri
@@ -394,37 +268,6 @@
                     
         logger.info('Sending result of trial to advisor...')
         self._client.feedback_to_advisor(advisor_id, score, proposal)
-=======
-        # Dump and pickle model parameters
-        parameters = model_inst.dump_parameters()
-        parameters = pickle.dumps(parameters)
-        params_file_path = os.path.join(self._params_root_dir, '{}.model'.format(self._trial_id))
-        with open(params_file_path, 'wb') as f:
-            f.write(parameters)
-
-        model_inst.destroy()
-
-        return (score, params_file_path)
-
-    # Gets proposal of a set of knob values from advisor
-    def _get_proposal_from_advisor(self, advisor_id):
-        res = self._get_client()._generate_proposal(advisor_id)
-        knobs = res['knobs']
-        return knobs
-
-    # Feedback result of knobs to advisor
-    def _feedback_to_advisor(self, advisor_id, knobs, score):
-        self._get_client()._feedback_to_advisor(advisor_id, knobs, score)
-
-    def _stop_sub_train_job(self):
-        logger.warn('Stopping sub train job...')
-        try:
-            self._get_client().send_event('sub_train_job_budget_reached', sub_train_job_id=self._sub_train_job_id)
-        except Exception:
-            # Throw just a warning - likely that another worker has stopped it
-            logger.warn('Error while stopping sub train job:')
-            logger.warn(traceback.format_exc())
->>>>>>> 759ff7c2
         
     # Returns advisor ID to use
     def _maybe_create_advisor(self, job_info: _JobInfo, clazz):
@@ -439,13 +282,8 @@
         # Retrieve knob config for model of worker 
         knob_config = clazz.get_knob_config()
 
-<<<<<<< HEAD
         # Create advisor associated with sub train job
-        res = self._client.create_advisor(knob_config, advisor_id=job_info.sub_train_job_id)
-=======
-        # Create advisor associated with worker
-        res = self._get_client()._create_advisor(knob_config_str, advisor_id=self._service_id)
->>>>>>> 759ff7c2
+        res = self._get_client()._create_advisor(knob_config, advisor_id=job_info.sub_train_job_id)
         advisor_id = res['id']
         logger.info('Created advisor of ID "{}"'.format(advisor_id))
 
@@ -468,7 +306,6 @@
             logger.warning('Error while deleting advisor:')
             logger.warning(traceback.format_exc())
 
-<<<<<<< HEAD
 class _SubTrainJobMonitor():
     '''
     Monitors & updates the status & trials of a sub train job for a given service ID.
@@ -595,58 +432,6 @@
             self._meta_store.add_trial_log(trial, log_line, log_lvl)
 
 class LoggerUtilsHandler(logging.Handler):
-=======
-    # Returns whether the worker reached its budget (only consider COMPLETED or ERRORED trials)
-    def _if_budget_reached(self, budget):
-        # By default, budget is model trial count of 5
-        max_trials = budget.get(BudgetType.MODEL_TRIAL_COUNT, 5)
-        trials = self._db.get_trials_of_sub_train_job(self._sub_train_job_id)
-        trials = [x for x in trials if x.status in [TrialStatus.COMPLETED, TrialStatus.ERRORED]]
-        return len(trials) >= max_trials
-
-    def _read_worker_info(self):
-        worker = self._db.get_train_job_worker(self._service_id)
-
-        if worker is None:
-            raise InvalidWorkerException()
-
-        sub_train_job = self._db.get_sub_train_job(worker.sub_train_job_id)
-        train_job = self._db.get_train_job(sub_train_job.train_job_id)
-
-        if train_job is None or sub_train_job is None:
-            raise InvalidTrainJobException()
-
-        model = self._db.get_model(sub_train_job.model_id)
-        if model is None:
-            raise InvalidModelException()
-
-        try:
-            train_dataset = self._db.get_dataset(train_job.train_dataset_id)
-            assert train_dataset is not None
-            val_dataset = self._db.get_dataset(train_job.val_dataset_id)
-            assert val_dataset is not None
-            train_dataset_path = self._data_store.load(train_dataset.store_dataset_id)
-            val_dataset_path = self._data_store.load(val_dataset.store_dataset_id)
-        except Exception as e:
-            raise InvalidDatasetException(e)
-
-        return (
-            sub_train_job.id,
-            train_job.budget,
-            model.id,
-            model.model_file_bytes,
-            model.model_class,
-            train_job.id,
-            train_dataset_path,
-            val_dataset_path
-        )
-
-    def _get_client(self):
-        self._client.login(email=SUPERADMIN_EMAIL, password=SUPERADMIN_PASSWORD)
-        return self._client
-
-class ModelLoggerHandler(logging.Handler):
->>>>>>> 759ff7c2
     def __init__(self, handle_log):
         logging.Handler.__init__(self)
         self._handle_log = handle_log
