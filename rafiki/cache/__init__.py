--- conflicted
+++ resolved
@@ -1,8 +1,3 @@
-<<<<<<< HEAD
-from .param_cache import ParamCache
-from .train_cache import TrainCache
-from .inference_cache import InferenceCache
-=======
 #
 # Licensed to the Apache Software Foundation (ASF) under one
 # or more contributor license agreements.  See the NOTICE file
@@ -22,5 +17,6 @@
 # under the License.
 #
 
-from .cache import Cache
->>>>>>> b620ba35
+from .param_cache import ParamCache
+from .train_cache import TrainCache
+from .inference_cache import InferenceCache