import React from "react";
import axios from "axios";

<<<<<<< HEAD
import Button from "@material-ui/core/Button";
import Divider from "@material-ui/core/Divider";
=======
import Button from '@material-ui/core/Button';
import Divider from '@material-ui/core/Divider';
>>>>>>> 0e88de72
import TextField from "@material-ui/core/TextField";
import Typography from "@material-ui/core/Typography";
import MenuItem from "@material-ui/core/MenuItem";
import FormControl from "@material-ui/core/FormControl";
import Select from "@material-ui/core/Select";
import { withStyles } from "@material-ui/core/styles";

import PropTypes from "prop-types";
import { compose } from "redux";
<<<<<<< HEAD
import ReactEcharts from "echarts-for-react";
import FileDropzone from "../components/FileDropzone";
import { CSVLink } from "react-csv";

const styles = theme => ({
  button: {
    backgroundColor: "#f7871e",
    color: "#fff",
    padding: "10px 15px",
    "&:hover": {
      backgroundColor: "#fa9b42"
    }
  },
  block: {
    display: "block"
  },
  addDS: {
    marginRight: theme.spacing(1)
  },
  contentWrapper: {
    margin: "120px 100px",
    //position: "relative",
    minHeight: 200
  },
  // for query-params
  pos: {
    marginBottom: 12,
    alignItems: "center"
  },
  // for response display
  response: {
    flexGrow: 1,
    marginTop: "20px"
  },
  explainImg: {
    margin: "0 auto",
    width: "90%"
  },
  progbarStatus: {
    padding: 20,
    overflowWrap: "break-word"
  },
  myForm: {
    marginRight: 20,
    width: "25ch"
  },
  textField: {
    marginRight: 20,
    alignItems: "center"
  },
  formControl: {
    margin: theme.spacing(1),
    minWidth: 120
  }
});
=======
import ReactEcharts from 'echarts-for-react';
import FileDropzone from "../components/FileDropzone";
import {CSVLink} from "react-csv";

const styles = theme => ({
    block: {
        display: "block",
    },
    addDS: {
        marginRight: theme.spacing(1),
    },
    contentWrapper: {
        margin: "16px 16px",
        //position: "relative",
        minHeight: 200,
    },
    // for query-params
    pos: {
        marginBottom: 12,
        alignItems: 'center'
    },
    // for response display
    response: {
        flexGrow: 1,
        marginTop: "20px",
    },
    explainImg: {
        margin: "0 auto",
        width: "90%",
    },
    progbarStatus: {
        padding: 20,
        overflowWrap: "break-word"
    },
    myForm: {
        marginRight: 20,
        width: '25ch',
    },
    textField: {
        marginRight: 20,
        alignItems: 'center',
    },
    formControl: {
        margin: theme.spacing(1),
        minWidth: 120
    },
})
>>>>>>> 0e88de72
class TabularClassification extends React.Component {
  static propTypes = {
    classes: PropTypes.object.isRequired
  };

<<<<<<< HEAD
  state = {
    url: "",
    singleAnswerReturned: false,
    multipleAnswerReturned: false,
    FormIsValid: false,
    uploadedFile: null,
    selectedFiles: [],
    inputList: [{ variable: "", value: "" }],
    predictionResp: [],
    emptyFields: false,
    errorMsg: "Please fill in this field",
    inputCount: 0,
    queryState: "single",
    csvFile: ""
  };

  onDrop = files => {
    console.log("onDrop called, acceptedFiles: ", files);
    const currentFile = files[0];
    const fileReader = new FileReader();
    fileReader.addEventListener("load", () => {
      this.setState({
        uploadedFile: fileReader.result
      });
    });
    fileReader.readAsText(currentFile);
    this.setState({
      selectedFiles: files
    });
  };

  handleRemoveCSV = () => {
    this.setState({
      selectedFiles: []
    });
    console.log("file removed");
  };

  handleChange = ({ target: { name, value } }) => {
    this.setState(prevState => ({
      ...this.setState,
      [name]: value
    }));
    console.log(this.state);
  };
  queryState = async e => {
    this.setState({ queryState: e.target.value });
  };

  handleCommit = async e => {
    e.preventDefault();
    const formData = this.state.inputList;
    if (!this.state.FormIsValid) {
      this.setState({ emptyFields: true });
    } else {
      var dict = {};
      for (var i = 0; i < formData.length; i++) {
        var valueInput = Number(formData[i].value);
        if (Number.isNaN(valueInput)) {
          dict[formData[i].variable] = formData[i].value;
        } else {
          dict[formData[i].variable] = Number(formData[i].value);
        }
      }
      console.log(dict);

      try {
        const res = await axios.post(`${this.state.url}`, dict);
        console.log("file uploaded, axios res.data: ", res.data);
        console.log("axios full response schema: ", res);
        this.setState(prevState => ({
          predictionResp: res.data[0],
          singleAnswerReturned: true
        }));
      } catch (err) {
        console.error(err, "error");
        this.setState({
          message: "Upload failed"
        });
      }
    }
  };
  handleBulkCommit = async e => {
    e.preventDefault();
    this.setState(prevState => ({
      predictionResp: []
    }));
    const csvMod = this.state.uploadedFile.replace(/\n/g, ";");
    const arr = csvMod.split(";");

    var dictArr = [];
    for (var i = 0; i < arr.length; i++) {
      var dict = {};
      var res = arr[i].split(",");
      for (var j = 0; j < res.length; j += 2) {
        var valueInput = Number(res[j + 1]);
        if (Number.isNaN(valueInput)) {
          dict[res[j]] = res[j + 1];
        } else {
          dict[res[j]] = Number(res[j + 1]);
        }
      }
      dictArr.push(dict);
    }

    for (i = 0; i < dictArr.length; i++) {
      try {
        const res = await axios.post(`${this.state.url}`, dictArr[i]);
        console.log("file uploaded, axios res.data: ", res.data);
        console.log("axios full response schema: ", res);
        this.setState(prevState => ({
          predictionResp: [...prevState.predictionResp, res.data[0]],
          multipleAnswerReturned: true
        }));

        arr[i] = arr[i].concat("," + String(res.data));
      } catch (err) {
        console.error(err, "error");
        this.setState({
          message: "Upload failed"
        });
      }
    }
    var csv = "";
    arr.forEach(function(row) {
      var arrRow = row.split(",");
      csv += arrRow.join(",");
      csv += "\n";
    });
    console.log(csv);
    this.setState({ csvFile: csv });
  };

  handleClick = e => {
    e.preventDefault();
    navigator.permissions
      .query({
        name: "clipboard-read",
        allowWithoutGesture: true
      })
      .then(result => {
        console.log(result);
        if (result.state === "prompt" || result.state === "granted") {
          navigator.clipboard.readText().then(clipText => {
            // document.getElementById("url").value = clipText;
            this.setState({ url: clipText });
            console.log(this.state.url);
          });
        } else {
          alert("Permission to access clipboard denied!");
        }
      });
  };
  checkIsInvalid = value => {
    if (!value) {
      return this.state.errorMsg;
    } else {
      return;
    }
  };
  handleInputChange = (e, index) => {
    const { name, value } = e.target;
    const list = this.state.inputList;
    list[index][name] = value;
    this.setState({ inputList: list });
    var count = 0;
    for (var i = 0; i < this.state.inputList.length; i++) {
      if (this.state.inputList[i].variable && this.state.inputList[i].value) {
        count += 1;
      }
    }
    if (count === this.state.inputList.length) {
      this.setState({ FormIsValid: true });
    } else {
      this.setState({ FormIsValid: false });
    }
  };
  handleAddClick = (e, index) => {
    this.setState({ emptyFields: false, FormIsValid: false });
    const list = this.state.inputList;
    list.push({ variable: "", value: "" });
    this.setState({ inputList: list });
  };
  handleRemoveClick = index => {
    this.setState({ emptyFields: false });
    const list = this.state.inputList;
    list.splice(index, 1);
    this.setState({ inputList: list });
  };
  getOption = predictionResp => {
    var seriesdata = predictionResp.map(item => (item * 100).toFixed(2));
    return {
      title: { text: "Prediction Results" },
      tooltip: { trigger: "axis", axisPointer: { type: "shadow" } },
      xAxis: [
        { type: "value", boundaryGap: [0, 0.01], axisLabel: { fontSize: 14 } }
      ],
      yAxis: [{ type: "category", data: [0, 1], axisLabel: { fontSize: 14 } }],
      series: {
        type: "bar",
        data: seriesdata,
        label: { show: true, position: "inside", formatter: "{c}%" }
      },
      textStyle: { fontWeight: 800, fontSize: 16 }
    };
  };

  render() {
    const { classes } = this.props;
    return (
      <React.Fragment>
        <div className={classes.contentWrapper}>
          <Typography className={classes.pos} gutterBottom align="center">
            Predictor Host: {this.state.url}
          </Typography>
          <form onSubmit={this.handleSubmit} align="center">
            <div className="predhost">
              <input
                id="url"
                name="url"
                type="text"
                value={this.state.url}
                onChange={this.handleChange}
                className="form-control"
              />
            </div>
            <br />
            <Button
              variant="contained"
              className={classes.button}
              onClick={this.handleClick}
            >
              Paste link here
            </Button>
          </form>
          <br />
          <Divider />
          <br />
          <div align="center">
            <Typography variant="h5" gutterBottom align="center">
              Select from single query (manual input) or multiple query (upload
              CSV file)
            </Typography>
            <br />
            <FormControl className="formControl">
              <Select value={this.state.queryState} onChange={this.queryState}>
                <MenuItem value={"single"}> Single</MenuItem>
                <MenuItem value={"multiple"}> Multiple</MenuItem>
              </Select>
            </FormControl>
            <br />
          </div>

          {this.state.queryState === "single" && (
            <div>
              <br />
              <Typography variant="h5" gutterBottom align="center">
                <b>FORM</b>
              </Typography>
              <form
                method="POST"
                id="myForm"
                className="myForm"
                align="center"
                noValidate
                autoComplete="off"
              >
                {this.state.inputList.map((x, i) => {
                  return (
                    <div className="box" align="center">
                      <TextField
                        error={
                          this.checkIsInvalid(x.variable) &&
                          this.state.emptyFields
                        }
                        helperText={
                          this.state.emptyFields && x.variable === ""
                            ? "Please fill in this field"
                            : ""
                        }
                        className="textField"
                        name="variable"
                        variant="outlined"
                        value={x.variable}
                        onChange={e => this.handleInputChange(e, i)}
                        required
                      />
                      <TextField
                        error={
                          this.checkIsInvalid(x.value) && this.state.emptyFields
                        }
                        helperText={
                          this.state.emptyFields && x.value === ""
                            ? "Please fill in this field"
                            : ""
                        }
                        className="textField"
                        name="value"
                        variant="outlined"
                        value={x.value}
                        onChange={e => this.handleInputChange(e, i)}
                        required
                      />

                      {this.state.inputList.length !== 1 && (
                        <Button
                          variant="contained"
                          className={classes.button}
                          onClick={() => this.handleRemoveClick(i)}
                        >
                          Delete
                        </Button>
                      )}
                      {this.state.inputList.length - 1 === i && (
                        <Button
                          variant="contained"
                          className={classes.button}
                          onClick={e => this.handleAddClick(e, i)}
                        >
                          Add more
                        </Button>
                      )}
                    </div>
                  );
                })}

                <br />
                <Button
                  variant="contained"
                  className={classes.button}
                  onClick={this.handleCommit}
                  disabled={!this.state.FormIsValid}
                >
                  Predict
                </Button>
              </form>
            </div>
          )}
          {this.state.queryState === "multiple" && (
            <div>
              <br />
              <Typography variant="h5" gutterBottom align="center">
                <b>UPLOAD CSV FILE</b>
              </Typography>
              <form
                method="POST"
                id="myForm"
                className="myForm"
                align="center"
                noValidate
                autoComplete="off"
              >
                <FileDropzone
                  files={this.state.selectedFiles}
                  onCsvDrop={this.onDrop}
                  onRemoveCSV={this.handleRemoveCSV}
                  AcceptedMIMEtypes={`text/csv, application/vnd.ms-excel, application/csv, text/x-csv, application/x-csv, text/comma-separated-values, text/x-comma-separated-values`}
                  MIMEhelperText={`
                    (Only CSV format will be accepted)
                    `}
                  UploadType={`CSV`}
                />
                <br />
                <Button
                  variant="contained"
                  color="primary"
                  onClick={this.handleBulkCommit}
                  disabled={this.state.selectedFiles.length === 0}
                >
                  Predict
                </Button>
              </form>
            </div>
          )}
        </div>
        <div className={classes.contentWrapper}>
          {this.state.queryState === "single" &&
            this.state.predictionResp &&
            this.state.singleAnswerReturned && (
              <div className={classes.response}>
                <Typography variant="h5" gutterBottom align="center">
                  Labels and percentage
                </Typography>
                <ReactEcharts
                  option={this.getOption(this.state.predictionResp)}
                />
              </div>
            )}
          {this.state.queryState === "single" &&
            this.state.predictionResp == null &&
            this.state.singleAnswerReturned && (
              <div className={classes.response}>
                <Typography variant="h5" gutterBottom align="center">
                  No predictions returned
                </Typography>
              </div>
            )}
          {this.state.queryState === "multiple" &&
            this.state.predictionResp &&
            this.state.multipleAnswerReturned && (
              <div className={classes.response}>
                <CSVLink data={this.state.csvFile}>
                  <Typography variant="h5" gutterBottom align="center">
                    Download prediction result
                  </Typography>
                </CSVLink>
              </div>
            )}
          {this.state.queryState === "multiple" &&
            this.state.predictionResp == null &&
            this.state.multipleAnswerReturned && (
              <div className={classes.response}>
                <Typography variant="h5" gutterBottom align="center">
                  No predictions returned
                </Typography>
              </div>
            )}
        </div>
      </React.Fragment>
    );
  }
=======
    state = {
        url: "",
        singleAnswerReturned: false,
        multipleAnswerReturned: false,
        FormIsValid: false,
        uploadedFile: null,
        selectedFiles: [],
        inputList: [{ variable: "", value: "" }],
        predictionResp: [],
        emptyFields: false,
        errorMsg: "Please fill in this field",
        inputCount: 0,
        queryState: "single",
        csvFile: '',
    }

    onDrop = files => {
        console.log("onDrop called, acceptedFiles: ", files)
        const currentFile = files[0]
        const fileReader = new FileReader()
        fileReader.addEventListener("load", () => {
            this.setState({
                uploadedFile: fileReader.result
            })
        })
        fileReader.readAsText(currentFile)
        this.setState({
            selectedFiles: files
        })
    }

    handleRemoveCSV = () => {
        this.setState({
            selectedFiles: []
        })
        console.log("file removed")
    }

    handleChange = ({ target: { name, value } }) => {
        this.setState(prevState => ({
            ...this.setState,
            [name]: value
        }));
        console.log(this.state);
    }
    queryState = async e => {
        this.setState({ queryState: e.target.value })
    }

    handleCommit = async e => {
        e.preventDefault();
        const formData = this.state.inputList
        if (!this.state.FormIsValid) { this.setState({ emptyFields: true }) }
        else {
            var dict = {}
            for (var i = 0; i < formData.length; i++) {
                var valueInput = Number(formData[i].value)
                if (Number.isNaN(valueInput)) {
                    dict[formData[i].variable] = formData[i].value
                }
                else {
                    dict[formData[i].variable] = Number(formData[i].value)
                }

            }
            console.log(dict)


            try {
                const res = await axios.post(
                    `${this.state.url}`,
                    dict
                );
                console.log("file uploaded, axios res.data: ", res.data)
                console.log("axios full response schema: ", res)
                this.setState(prevState => ({
                    predictionResp: res.data[0],
                    singleAnswerReturned: true
                }))
            } catch (err) {
                console.error(err, "error")
                this.setState({
                    message: "Upload failed"
                })
            }
        }
    }
    handleBulkCommit = async e => {
        e.preventDefault();
        this.setState(prevState => ({
            predictionResp: []
        }))
        const csvMod = this.state.uploadedFile.replace(/\n/g, ";");
        const arr = csvMod.split(";");

        var dictArr = []
        for (var i = 0; i < arr.length; i++) {
            var dict = {}
            var res = arr[i].split(",")
            for (var j = 0; j < res.length; j += 2) {

                var valueInput = Number(res[j + 1])
                if (Number.isNaN(valueInput)) {
                    dict[res[j]] = res[j + 1]
                }
                else {
                    dict[res[j]] = Number(res[j + 1])
                }
            }
            dictArr.push(dict)
        }

        for (i = 0; i < dictArr.length; i++) {
            try {
                const res = await axios.post(
                    `${this.state.url}`,
                    dictArr[i]
                );
                console.log("file uploaded, axios res.data: ", res.data)
                console.log("axios full response schema: ", res)
                this.setState(prevState => ({
                    predictionResp: [...prevState.predictionResp, res.data[0]],
                    multipleAnswerReturned: true
                }))
                
                arr[i] = arr[i].concat(',' + String(res.data))
            } catch (err) {
                console.error(err, "error")
                this.setState({
                    message: "Upload failed"
                })
            }
        }
        var csv = '';
        arr.forEach(function(row) {
            var arrRow = row.split(',');
            csv += arrRow.join(',');
            csv += "\n";
        });
        console.log(csv);
        this.setState({csvFile: csv})
    }

    handleClick = (e) => {
        e.preventDefault();
        navigator.permissions.query({
            name: 'clipboard-read',
            allowWithoutGesture: true
        }).then(result => {
            console.log(result);
            if (result.state === 'prompt' || result.state === 'granted') {
                navigator.clipboard.readText().then(
                    clipText => {
                        // document.getElementById("url").value = clipText;
                        this.setState({ url: clipText });
                        console.log(this.state.url)
                    });
            }
            else { alert("Permission to access clipboard denied!") }
        })

    }
    checkIsInvalid = (value) => {
        if (!value) { return this.state.errorMsg }
        else {
            return
        }
    }
    handleInputChange = (e, index) => {
        const { name, value } = e.target;
        const list = this.state.inputList;
        list[index][name] = value
        this.setState({ inputList: list })
        var count = 0
        for (var i = 0; i < this.state.inputList.length; i++) {
            if (this.state.inputList[i].variable && this.state.inputList[i].value) { count += 1; }
        }
        if (count === this.state.inputList.length) { this.setState({ FormIsValid: true }) }
        else { this.setState({ FormIsValid: false }) }
    }
    handleAddClick = (e, index) => {
        this.setState({ emptyFields: false, FormIsValid: false });
        const list = this.state.inputList;
        list.push({ variable: "", value: "" })
        this.setState({ inputList: list })
    }
    handleRemoveClick = index => {
        this.setState({ emptyFields: false });
        const list = this.state.inputList;
        list.splice(index, 1)
        this.setState({ inputList: list })
    }
    getOption = (predictionResp) => {

        var seriesdata = predictionResp.map(item => (item * 100).toFixed(2))
        return {
            title: { text: 'Prediction Results' },
            tooltip: { trigger: 'axis', axisPointer: { type: 'shadow' } },
            xAxis: [{ type: 'value', boundaryGap: [0, 0.01], axisLabel: { fontSize: 14 } }],
            yAxis: [{ type: 'category', data: [0, 1], axisLabel: { fontSize: 14 } }],
            series: { type: 'bar', data: seriesdata, label: { show: true, position: 'inside', formatter: "{c}%" } },
            textStyle: { fontWeight: 800, fontSize: 16 },
        }
    };

    render() {
        const { classes } = this.props
        return (
            <React.Fragment>
                <div className={classes.contentWrapper}>
                    <Typography className={classes.pos} gutterBottom align="center">
                        Predictor Host: {this.state.url}
                    </Typography>
                    <form onSubmit={this.handleSubmit} align="center">
                        <div className="predhost">
                            <input id="url"
                                name="url"
                                type="text"
                                value={this.state.url}
                                onChange={this.handleChange}
                                className="form-control" />
                        </div><br />
                        <Button variant="contained"
                            color="primary"
                            onClick={this.handleClick}>Paste link here</Button>
                    </form>
                    <br />
                    <Divider />
                    <br />
                    <div align="center">
                        <Typography variant="h5" gutterBottom align="center">
                            Select from single query (manual input) or multiple query (upload CSV file)
                        </Typography><br />
                        <FormControl className="formControl">
                            <Select value={this.state.queryState} onChange={this.queryState}>
                                <MenuItem value={"single"} > Single</MenuItem>
                                <MenuItem value={"multiple"}> Multiple</MenuItem>
                            </Select>
                        </FormControl><br /></div>

                    {this.state.queryState === "single" && <div><br />
                        <Typography variant="h5" gutterBottom align="center">
                            <b>FORM</b>
                        </Typography>
                        <form method="POST" id="myForm" className="myForm" align="center" noValidate autoComplete="off">
                            {this.state.inputList.map((x, i) => {
                                return (
                                    <div className="box" align="center">
                                        <TextField error={this.checkIsInvalid(x.variable) && this.state.emptyFields} helperText={this.state.emptyFields && x.variable === "" ? 'Please fill in this field' : ''} className="textField" name="variable" variant="outlined" value={x.variable} onChange={e => this.handleInputChange(e, i)} required />
                                        <TextField error={this.checkIsInvalid(x.value) && this.state.emptyFields} helperText={this.state.emptyFields && x.value === "" ? 'Please fill in this field' : ''} className="textField" name="value" variant="outlined" value={x.value} onChange={e => this.handleInputChange(e, i)} required />

                                        {this.state.inputList.length !== 1 && <Button variant="contained" color="secondary" onClick={() => this.handleRemoveClick(i)}>Delete</Button>}
                                        {this.state.inputList.length - 1 === i && <Button variant="contained" color="default" onClick={e => this.handleAddClick(e, i)}>Add more</Button>}

                                    </div>

                                )
                            })}

                            <br />
                            <Button
                                variant="contained"
                                color="primary"
                                onClick={this.handleCommit}
                                disabled={!this.state.FormIsValid}
                            >
                                Predict
                  </Button>
                        </form>
                    </div>}
                    {this.state.queryState === "multiple" && <div><br />
                        <Typography variant="h5" gutterBottom align="center">
                            <b>UPLOAD CSV FILE</b>
                        </Typography>
                        <form method="POST" id="myForm" className="myForm" align="center" noValidate autoComplete="off">
                            <FileDropzone
                                files={this.state.selectedFiles}
                                onCsvDrop={this.onDrop}
                                onRemoveCSV={this.handleRemoveCSV}
                                AcceptedMIMEtypes={`text/csv, application/vnd.ms-excel, application/csv, text/x-csv, application/x-csv, text/comma-separated-values, text/x-comma-separated-values`}
                                MIMEhelperText={`
                    (Only CSV format will be accepted)
                    `}
                                UploadType={`CSV`}
                            />
                            <br />
                            <Button
                                variant="contained"
                                color="primary"
                                onClick={this.handleBulkCommit}
                                disabled={this.state.selectedFiles.length === 0}
                            >
                                Predict
                  </Button>
                        </form>
                    </div>}

                </div>
                <div className={classes.contentWrapper}>

                    {this.state.queryState === "single" && this.state.predictionResp && this.state.singleAnswerReturned &&
                        <div className={classes.response}>
                            <Typography variant="h5" gutterBottom align="center">
                                Labels and percentage
                                    </Typography>
                            <ReactEcharts
                                option={this.getOption(this.state.predictionResp)}
                            />

                        </div>
                    }
                    {this.state.queryState === "single" && this.state.predictionResp == null && this.state.singleAnswerReturned &&
                        <div className={classes.response}>
                            <Typography variant="h5" gutterBottom align="center">
                                No predictions returned
                                    </Typography>


                        </div>
                    }
                    {this.state.queryState === "multiple" && this.state.predictionResp && this.state.multipleAnswerReturned &&
                        <div className={classes.response}>
                            <CSVLink data={this.state.csvFile}><Typography variant="h5" gutterBottom align="center">Download prediction result</Typography></CSVLink>

                        </div>
                    }
                    {this.state.queryState === "multiple" && this.state.predictionResp == null && this.state.multipleAnswerReturned &&
                        <div className={classes.response}>
                            <Typography variant="h5" gutterBottom align="center">
                                No predictions returned
                                    </Typography>


                        </div>
                    }

                </div>
            </React.Fragment >
        )
    }
>>>>>>> 0e88de72
}
export default compose(withStyles(styles))(TabularClassification);<|MERGE_RESOLUTION|>--- conflicted
+++ resolved
@@ -1,13 +1,8 @@
 import React from "react";
 import axios from "axios";
 
-<<<<<<< HEAD
 import Button from "@material-ui/core/Button";
 import Divider from "@material-ui/core/Divider";
-=======
-import Button from '@material-ui/core/Button';
-import Divider from '@material-ui/core/Divider';
->>>>>>> 0e88de72
 import TextField from "@material-ui/core/TextField";
 import Typography from "@material-ui/core/Typography";
 import MenuItem from "@material-ui/core/MenuItem";
@@ -17,7 +12,6 @@
 
 import PropTypes from "prop-types";
 import { compose } from "redux";
-<<<<<<< HEAD
 import ReactEcharts from "echarts-for-react";
 import FileDropzone from "../components/FileDropzone";
 import { CSVLink } from "react-csv";
@@ -73,61 +67,12 @@
     minWidth: 120
   }
 });
-=======
-import ReactEcharts from 'echarts-for-react';
-import FileDropzone from "../components/FileDropzone";
-import {CSVLink} from "react-csv";
-
-const styles = theme => ({
-    block: {
-        display: "block",
-    },
-    addDS: {
-        marginRight: theme.spacing(1),
-    },
-    contentWrapper: {
-        margin: "16px 16px",
-        //position: "relative",
-        minHeight: 200,
-    },
-    // for query-params
-    pos: {
-        marginBottom: 12,
-        alignItems: 'center'
-    },
-    // for response display
-    response: {
-        flexGrow: 1,
-        marginTop: "20px",
-    },
-    explainImg: {
-        margin: "0 auto",
-        width: "90%",
-    },
-    progbarStatus: {
-        padding: 20,
-        overflowWrap: "break-word"
-    },
-    myForm: {
-        marginRight: 20,
-        width: '25ch',
-    },
-    textField: {
-        marginRight: 20,
-        alignItems: 'center',
-    },
-    formControl: {
-        margin: theme.spacing(1),
-        minWidth: 120
-    },
-})
->>>>>>> 0e88de72
+
 class TabularClassification extends React.Component {
   static propTypes = {
     classes: PropTypes.object.isRequired
   };
 
-<<<<<<< HEAD
   state = {
     url: "",
     singleAnswerReturned: false,
@@ -549,347 +494,5 @@
       </React.Fragment>
     );
   }
-=======
-    state = {
-        url: "",
-        singleAnswerReturned: false,
-        multipleAnswerReturned: false,
-        FormIsValid: false,
-        uploadedFile: null,
-        selectedFiles: [],
-        inputList: [{ variable: "", value: "" }],
-        predictionResp: [],
-        emptyFields: false,
-        errorMsg: "Please fill in this field",
-        inputCount: 0,
-        queryState: "single",
-        csvFile: '',
-    }
-
-    onDrop = files => {
-        console.log("onDrop called, acceptedFiles: ", files)
-        const currentFile = files[0]
-        const fileReader = new FileReader()
-        fileReader.addEventListener("load", () => {
-            this.setState({
-                uploadedFile: fileReader.result
-            })
-        })
-        fileReader.readAsText(currentFile)
-        this.setState({
-            selectedFiles: files
-        })
-    }
-
-    handleRemoveCSV = () => {
-        this.setState({
-            selectedFiles: []
-        })
-        console.log("file removed")
-    }
-
-    handleChange = ({ target: { name, value } }) => {
-        this.setState(prevState => ({
-            ...this.setState,
-            [name]: value
-        }));
-        console.log(this.state);
-    }
-    queryState = async e => {
-        this.setState({ queryState: e.target.value })
-    }
-
-    handleCommit = async e => {
-        e.preventDefault();
-        const formData = this.state.inputList
-        if (!this.state.FormIsValid) { this.setState({ emptyFields: true }) }
-        else {
-            var dict = {}
-            for (var i = 0; i < formData.length; i++) {
-                var valueInput = Number(formData[i].value)
-                if (Number.isNaN(valueInput)) {
-                    dict[formData[i].variable] = formData[i].value
-                }
-                else {
-                    dict[formData[i].variable] = Number(formData[i].value)
-                }
-
-            }
-            console.log(dict)
-
-
-            try {
-                const res = await axios.post(
-                    `${this.state.url}`,
-                    dict
-                );
-                console.log("file uploaded, axios res.data: ", res.data)
-                console.log("axios full response schema: ", res)
-                this.setState(prevState => ({
-                    predictionResp: res.data[0],
-                    singleAnswerReturned: true
-                }))
-            } catch (err) {
-                console.error(err, "error")
-                this.setState({
-                    message: "Upload failed"
-                })
-            }
-        }
-    }
-    handleBulkCommit = async e => {
-        e.preventDefault();
-        this.setState(prevState => ({
-            predictionResp: []
-        }))
-        const csvMod = this.state.uploadedFile.replace(/\n/g, ";");
-        const arr = csvMod.split(";");
-
-        var dictArr = []
-        for (var i = 0; i < arr.length; i++) {
-            var dict = {}
-            var res = arr[i].split(",")
-            for (var j = 0; j < res.length; j += 2) {
-
-                var valueInput = Number(res[j + 1])
-                if (Number.isNaN(valueInput)) {
-                    dict[res[j]] = res[j + 1]
-                }
-                else {
-                    dict[res[j]] = Number(res[j + 1])
-                }
-            }
-            dictArr.push(dict)
-        }
-
-        for (i = 0; i < dictArr.length; i++) {
-            try {
-                const res = await axios.post(
-                    `${this.state.url}`,
-                    dictArr[i]
-                );
-                console.log("file uploaded, axios res.data: ", res.data)
-                console.log("axios full response schema: ", res)
-                this.setState(prevState => ({
-                    predictionResp: [...prevState.predictionResp, res.data[0]],
-                    multipleAnswerReturned: true
-                }))
-                
-                arr[i] = arr[i].concat(',' + String(res.data))
-            } catch (err) {
-                console.error(err, "error")
-                this.setState({
-                    message: "Upload failed"
-                })
-            }
-        }
-        var csv = '';
-        arr.forEach(function(row) {
-            var arrRow = row.split(',');
-            csv += arrRow.join(',');
-            csv += "\n";
-        });
-        console.log(csv);
-        this.setState({csvFile: csv})
-    }
-
-    handleClick = (e) => {
-        e.preventDefault();
-        navigator.permissions.query({
-            name: 'clipboard-read',
-            allowWithoutGesture: true
-        }).then(result => {
-            console.log(result);
-            if (result.state === 'prompt' || result.state === 'granted') {
-                navigator.clipboard.readText().then(
-                    clipText => {
-                        // document.getElementById("url").value = clipText;
-                        this.setState({ url: clipText });
-                        console.log(this.state.url)
-                    });
-            }
-            else { alert("Permission to access clipboard denied!") }
-        })
-
-    }
-    checkIsInvalid = (value) => {
-        if (!value) { return this.state.errorMsg }
-        else {
-            return
-        }
-    }
-    handleInputChange = (e, index) => {
-        const { name, value } = e.target;
-        const list = this.state.inputList;
-        list[index][name] = value
-        this.setState({ inputList: list })
-        var count = 0
-        for (var i = 0; i < this.state.inputList.length; i++) {
-            if (this.state.inputList[i].variable && this.state.inputList[i].value) { count += 1; }
-        }
-        if (count === this.state.inputList.length) { this.setState({ FormIsValid: true }) }
-        else { this.setState({ FormIsValid: false }) }
-    }
-    handleAddClick = (e, index) => {
-        this.setState({ emptyFields: false, FormIsValid: false });
-        const list = this.state.inputList;
-        list.push({ variable: "", value: "" })
-        this.setState({ inputList: list })
-    }
-    handleRemoveClick = index => {
-        this.setState({ emptyFields: false });
-        const list = this.state.inputList;
-        list.splice(index, 1)
-        this.setState({ inputList: list })
-    }
-    getOption = (predictionResp) => {
-
-        var seriesdata = predictionResp.map(item => (item * 100).toFixed(2))
-        return {
-            title: { text: 'Prediction Results' },
-            tooltip: { trigger: 'axis', axisPointer: { type: 'shadow' } },
-            xAxis: [{ type: 'value', boundaryGap: [0, 0.01], axisLabel: { fontSize: 14 } }],
-            yAxis: [{ type: 'category', data: [0, 1], axisLabel: { fontSize: 14 } }],
-            series: { type: 'bar', data: seriesdata, label: { show: true, position: 'inside', formatter: "{c}%" } },
-            textStyle: { fontWeight: 800, fontSize: 16 },
-        }
-    };
-
-    render() {
-        const { classes } = this.props
-        return (
-            <React.Fragment>
-                <div className={classes.contentWrapper}>
-                    <Typography className={classes.pos} gutterBottom align="center">
-                        Predictor Host: {this.state.url}
-                    </Typography>
-                    <form onSubmit={this.handleSubmit} align="center">
-                        <div className="predhost">
-                            <input id="url"
-                                name="url"
-                                type="text"
-                                value={this.state.url}
-                                onChange={this.handleChange}
-                                className="form-control" />
-                        </div><br />
-                        <Button variant="contained"
-                            color="primary"
-                            onClick={this.handleClick}>Paste link here</Button>
-                    </form>
-                    <br />
-                    <Divider />
-                    <br />
-                    <div align="center">
-                        <Typography variant="h5" gutterBottom align="center">
-                            Select from single query (manual input) or multiple query (upload CSV file)
-                        </Typography><br />
-                        <FormControl className="formControl">
-                            <Select value={this.state.queryState} onChange={this.queryState}>
-                                <MenuItem value={"single"} > Single</MenuItem>
-                                <MenuItem value={"multiple"}> Multiple</MenuItem>
-                            </Select>
-                        </FormControl><br /></div>
-
-                    {this.state.queryState === "single" && <div><br />
-                        <Typography variant="h5" gutterBottom align="center">
-                            <b>FORM</b>
-                        </Typography>
-                        <form method="POST" id="myForm" className="myForm" align="center" noValidate autoComplete="off">
-                            {this.state.inputList.map((x, i) => {
-                                return (
-                                    <div className="box" align="center">
-                                        <TextField error={this.checkIsInvalid(x.variable) && this.state.emptyFields} helperText={this.state.emptyFields && x.variable === "" ? 'Please fill in this field' : ''} className="textField" name="variable" variant="outlined" value={x.variable} onChange={e => this.handleInputChange(e, i)} required />
-                                        <TextField error={this.checkIsInvalid(x.value) && this.state.emptyFields} helperText={this.state.emptyFields && x.value === "" ? 'Please fill in this field' : ''} className="textField" name="value" variant="outlined" value={x.value} onChange={e => this.handleInputChange(e, i)} required />
-
-                                        {this.state.inputList.length !== 1 && <Button variant="contained" color="secondary" onClick={() => this.handleRemoveClick(i)}>Delete</Button>}
-                                        {this.state.inputList.length - 1 === i && <Button variant="contained" color="default" onClick={e => this.handleAddClick(e, i)}>Add more</Button>}
-
-                                    </div>
-
-                                )
-                            })}
-
-                            <br />
-                            <Button
-                                variant="contained"
-                                color="primary"
-                                onClick={this.handleCommit}
-                                disabled={!this.state.FormIsValid}
-                            >
-                                Predict
-                  </Button>
-                        </form>
-                    </div>}
-                    {this.state.queryState === "multiple" && <div><br />
-                        <Typography variant="h5" gutterBottom align="center">
-                            <b>UPLOAD CSV FILE</b>
-                        </Typography>
-                        <form method="POST" id="myForm" className="myForm" align="center" noValidate autoComplete="off">
-                            <FileDropzone
-                                files={this.state.selectedFiles}
-                                onCsvDrop={this.onDrop}
-                                onRemoveCSV={this.handleRemoveCSV}
-                                AcceptedMIMEtypes={`text/csv, application/vnd.ms-excel, application/csv, text/x-csv, application/x-csv, text/comma-separated-values, text/x-comma-separated-values`}
-                                MIMEhelperText={`
-                    (Only CSV format will be accepted)
-                    `}
-                                UploadType={`CSV`}
-                            />
-                            <br />
-                            <Button
-                                variant="contained"
-                                color="primary"
-                                onClick={this.handleBulkCommit}
-                                disabled={this.state.selectedFiles.length === 0}
-                            >
-                                Predict
-                  </Button>
-                        </form>
-                    </div>}
-
-                </div>
-                <div className={classes.contentWrapper}>
-
-                    {this.state.queryState === "single" && this.state.predictionResp && this.state.singleAnswerReturned &&
-                        <div className={classes.response}>
-                            <Typography variant="h5" gutterBottom align="center">
-                                Labels and percentage
-                                    </Typography>
-                            <ReactEcharts
-                                option={this.getOption(this.state.predictionResp)}
-                            />
-
-                        </div>
-                    }
-                    {this.state.queryState === "single" && this.state.predictionResp == null && this.state.singleAnswerReturned &&
-                        <div className={classes.response}>
-                            <Typography variant="h5" gutterBottom align="center">
-                                No predictions returned
-                                    </Typography>
-
-
-                        </div>
-                    }
-                    {this.state.queryState === "multiple" && this.state.predictionResp && this.state.multipleAnswerReturned &&
-                        <div className={classes.response}>
-                            <CSVLink data={this.state.csvFile}><Typography variant="h5" gutterBottom align="center">Download prediction result</Typography></CSVLink>
-
-                        </div>
-                    }
-                    {this.state.queryState === "multiple" && this.state.predictionResp == null && this.state.multipleAnswerReturned &&
-                        <div className={classes.response}>
-                            <Typography variant="h5" gutterBottom align="center">
-                                No predictions returned
-                                    </Typography>
-
-
-                        </div>
-                    }
-
-                </div>
-            </React.Fragment >
-        )
-    }
->>>>>>> 0e88de72
 }
 export default compose(withStyles(styles))(TabularClassification);