--- conflicted
+++ resolved
@@ -6,14 +6,9 @@
   "author": "nginyc",
   "license": "Apache-2.0",
   "scripts": {
-<<<<<<< HEAD
-    "build": "webpack --config webpack.config.js",
-    "dev": "webpack-dev-server --port $ADMIN_WEB_EXT_PORT --open --config webpack.config.js"
-=======
     "build": "webpack --config webpack.config.prod.js",
     "start": "node app.js",
-    "dev": "webpack-dev-server --open --config webpack.config.dev.js"
->>>>>>> 0572ba00
+    "dev": "webpack-dev-server --port $ADMIN_WEB_EXT_PORT --open --config webpack.config.dev.js"
   },
   "dependencies": {
     "@material-ui/core": "^3.3.2",
