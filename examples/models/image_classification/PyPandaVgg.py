#
# Licensed to the Apache Software Foundation (ASF) under one
# or more contributor license agreements.  See the NOTICE file
# distributed with this work for additional information
# regarding copyright ownership.  The ASF licenses this file
# to you under the Apache License, Version 2.0 (the
# "License"); you may not use this file except in compliance
# with the License.  You may obtain a copy of the License at
#
#   http://www.apache.org/licenses/LICENSE-2.0
#
# Unless required by applicable law or agreed to in writing,
# software distributed under the License is distributed on an
# "AS IS" BASIS, WITHOUT WARRANTIES OR CONDITIONS OF ANY
# KIND, either express or implied.  See the License for the
# specific language governing permissions and limitations
# under the License.
#

from __future__ import division
from __future__ import print_function
import os
import argparse
from typing import Union, Dict, Any

# Singa-auto Dependency
from singa_auto.model import CategoricalKnob, FixedKnob, utils
from singa_auto.model.knob import BaseKnob
from singa_auto.constants import ModelDependency
from singa_auto.model.dev import test_model_class

# PyTorch Dependency
import torch.nn as nn
from torchvision.models.vgg import vgg11_bn

# Misc Third-party Machine-Learning Dependency
import numpy as np

# singa easy Modules Dependency
from singa_easy.models.TorchModel import TorchModel

KnobConfig = Dict[str, BaseKnob]
Knobs = Dict[str, Any]
Params = Dict[str, Union[str, int, float, np.ndarray]]


class PyPandaVgg(TorchModel):
    """
    Implementation of PyTorch DenseNet
    """

    def __init__(self, **knobs):
        super().__init__(**knobs)

    def _create_model(self, scratch: bool, num_classes: int):
        model = vgg11_bn(pretrained=not scratch)
        num_features = 4096
        model.classifier[6] = nn.Linear(num_features, num_classes)
        print("create model {}".format(model))
        return model

    @staticmethod
    def get_knob_config():
        return {
            # Learning parameters
            'lr': FixedKnob(0.0001),  ### learning_rate
            'weight_decay': FixedKnob(0.0),
            'drop_rate': FixedKnob(0.0),
<<<<<<< HEAD
            'max_epochs': FixedKnob(0),
            'batch_size': CategoricalKnob([150]),
=======
            'max_epochs': FixedKnob(5),
            'batch_size': CategoricalKnob([256]),
>>>>>>> a26cb345
            'max_iter': FixedKnob(20),
            'optimizer': CategoricalKnob(['adam']),
            'scratch': FixedKnob(True),

            # Data augmentation
            'max_image_size': FixedKnob(32),
            'share_params': CategoricalKnob(['SHARE_PARAMS']),
            'tag': CategoricalKnob(['relabeled']),
            'workers': FixedKnob(8),
            'seed': FixedKnob(123456),
            'scale': FixedKnob(512),
            'horizontal_flip': FixedKnob(True),

            # Self-paced Learning and Loss Revision
<<<<<<< HEAD
            'enable_spl': FixedKnob(False),
=======
            'enable_spl': FixedKnob(True),
>>>>>>> a26cb345
            'spl_threshold_init': FixedKnob(16.0),
            'spl_mu': FixedKnob(1.3),
            'enable_lossrevise': FixedKnob(False),
            'lossrevise_slop': FixedKnob(2.0),

            # Label Adaptation
<<<<<<< HEAD
            'enable_label_adaptation': FixedKnob(False),  # error occurs
=======
            'enable_label_adaptation': FixedKnob(False),
>>>>>>> a26cb345

            # GM Prior Regularization
            'enable_gm_prior_regularization': FixedKnob(False),
            'gm_prior_regularization_a': FixedKnob(0.001),
            'gm_prior_regularization_b': FixedKnob(0.0001),
            'gm_prior_regularization_alpha': FixedKnob(0.5),
            'gm_prior_regularization_num': FixedKnob(4),
            'gm_prior_regularization_lambda': FixedKnob(0.0001),
            'gm_prior_regularization_upt_freq': FixedKnob(100),
            'gm_prior_regularization_param_upt_freq': FixedKnob(50),

            # Explanation
            'enable_explanation': FixedKnob(True),
            'explanation_gradcam': FixedKnob(True),
            'explanation_lime': FixedKnob(True),

            # Model Slicing
<<<<<<< HEAD
            'enable_model_slicing': FixedKnob(True),
=======
            'enable_model_slicing': FixedKnob(False),
>>>>>>> a26cb345
            'model_slicing_groups': FixedKnob(0),
            'model_slicing_rate': FixedKnob(1.0),
            'model_slicing_scheduler_type': FixedKnob('randomminmax'),
            'model_slicing_randnum': FixedKnob(1),

            # MC Dropout
            'enable_mc_dropout': FixedKnob(True),
            'mc_trials_n': FixedKnob(10)
        }


if __name__ == '__main__':
    parser = argparse.ArgumentParser()
    parser.add_argument('--train_path',
                        type=str,
                        default='data/food_val.zip',
                        help='Path to train dataset')
    parser.add_argument('--val_path',
                        type=str,
                        default='data/food_val.zip',
                        help='Path to validation dataset')
    parser.add_argument('--test_path',
                        type=str,
                        default='data/food_val.zip',
                        help='Path to test dataset')
    print(os.getcwd())
    parser.add_argument(
        '--query_path',
        type=str,
        default=
        # 'examples/data/image_classification/1463729893_339.jpg,examples/data/image_classification/1463729893_326.jpg,examples/data/image_classification/eed35e9d04814071.jpg',
        'examples/data/image_classification/1463729893_339.jpg',
        help='Path(s) to query image(s), delimited by commas')
    (args, _) = parser.parse_known_args()

    queries = utils.dataset.load_images(args.query_path.split(',')).tolist()

    test_model_class(model_file_path=__file__,
                     model_class='PyPandaVgg',
                     task='IMAGE_CLASSIFICATION',
                     dependencies={
                         ModelDependency.TORCH: '1.0.1',
                         ModelDependency.TORCHVISION: '0.2.2',
                         ModelDependency.CV2: '4.2.0.32'
                     },
                     train_dataset_path=args.train_path,
                     val_dataset_path=args.val_path,
                     test_dataset_path=args.test_path,
                     queries=queries)<|MERGE_RESOLUTION|>--- conflicted
+++ resolved
@@ -66,13 +66,8 @@
             'lr': FixedKnob(0.0001),  ### learning_rate
             'weight_decay': FixedKnob(0.0),
             'drop_rate': FixedKnob(0.0),
-<<<<<<< HEAD
-            'max_epochs': FixedKnob(0),
-            'batch_size': CategoricalKnob([150]),
-=======
             'max_epochs': FixedKnob(5),
             'batch_size': CategoricalKnob([256]),
->>>>>>> a26cb345
             'max_iter': FixedKnob(20),
             'optimizer': CategoricalKnob(['adam']),
             'scratch': FixedKnob(True),
@@ -87,22 +82,14 @@
             'horizontal_flip': FixedKnob(True),
 
             # Self-paced Learning and Loss Revision
-<<<<<<< HEAD
-            'enable_spl': FixedKnob(False),
-=======
             'enable_spl': FixedKnob(True),
->>>>>>> a26cb345
             'spl_threshold_init': FixedKnob(16.0),
             'spl_mu': FixedKnob(1.3),
             'enable_lossrevise': FixedKnob(False),
             'lossrevise_slop': FixedKnob(2.0),
 
             # Label Adaptation
-<<<<<<< HEAD
-            'enable_label_adaptation': FixedKnob(False),  # error occurs
-=======
             'enable_label_adaptation': FixedKnob(False),
->>>>>>> a26cb345
 
             # GM Prior Regularization
             'enable_gm_prior_regularization': FixedKnob(False),
@@ -120,11 +107,7 @@
             'explanation_lime': FixedKnob(True),
 
             # Model Slicing
-<<<<<<< HEAD
-            'enable_model_slicing': FixedKnob(True),
-=======
             'enable_model_slicing': FixedKnob(False),
->>>>>>> a26cb345
             'model_slicing_groups': FixedKnob(0),
             'model_slicing_rate': FixedKnob(1.0),
             'model_slicing_scheduler_type': FixedKnob('randomminmax'),
