--- conflicted
+++ resolved
@@ -10,11 +10,7 @@
 from urllib.parse import urlparse, parse_qs 
 
 from rafiki.model import BaseModel, InvalidModelParamsException, test_model_class, \
-<<<<<<< HEAD
                         IntegerKnob, FloatKnob, CategoricalKnob, FixedKnob, utils
-=======
-                        IntegerKnob, FloatKnob, CategoricalKnob, FixedKnob, dataset_utils
->>>>>>> 759ff7c2
 from rafiki.constants import TaskType, ModelDependency
 
 class TfVgg16(BaseModel):
@@ -24,13 +20,8 @@
     @staticmethod
     def get_knob_config():
         return {
-<<<<<<< HEAD
             'max_epochs': FixedKnob(100),
-            'learning_rate': FloatKnob(1e-5, 1e-1, is_exp=True),
-=======
-            'epochs': FixedKnob(1),
             'learning_rate': FloatKnob(1e-5, 1e-2, is_exp=True),
->>>>>>> 759ff7c2
             'batch_size': CategoricalKnob([16, 32, 64, 128]),
             'max_image_size': CategoricalKnob([32, 64, 128, 224]),
         }
@@ -43,28 +34,19 @@
         self._graph = tf.Graph()
         self._sess = tf.Session(graph=self._graph, config=config)
 
-<<<<<<< HEAD
-    def train(self, dataset_uri):
+    def train(self, dataset_path):
         max_image_size = self._knobs.get('max_image_size')
-=======
-    def train(self, dataset_path):
-        ep = self._knobs.get('epochs')
->>>>>>> 759ff7c2
         bs = self._knobs.get('batch_size')
         max_epochs = self._knobs.get('max_epochs')
 
         utils.logger.log('Available devices: {}'.format(str(device_lib.list_local_devices())))
 
-<<<<<<< HEAD
         # Define plot for loss against epochs
         utils.logger.define_plot('Loss Over Epochs', ['loss', 'early_stop_val_loss'], x_axis='epoch')
 
-        dataset = utils.dataset.load_dataset_of_image_files(dataset_uri, min_image_size=32, 
+        dataset = utils.dataset.load_dataset_of_image_files(dataset_path, min_image_size=32, 
                                                             max_image_size=max_image_size, mode='RGB')
         self._image_size = dataset.image_size
-=======
-        dataset = dataset_utils.load_dataset_of_image_files(dataset_path, image_size=[48, 48])
->>>>>>> 759ff7c2
         num_classes = dataset.classes
         (images, classes) = zip(*[(image, image_class) for (image, image_class) in dataset])
         (images, self._normalize_mean, self._normalize_std) = utils.dataset.normalize_images(images)
@@ -86,21 +68,16 @@
                     ]
                 )
 
-<<<<<<< HEAD
                 # Compute train accuracy
                 (loss, accuracy) = self._model.evaluate(images, classes)
 
         utils.logger.log('Train loss: {}'.format(loss))
         utils.logger.log('Train accuracy: {}'.format(accuracy))
 
-    def evaluate(self, dataset_uri):
+    def evaluate(self, dataset_path):
         max_image_size = self._knobs.get('max_image_size')
-        dataset = utils.dataset.load_dataset_of_image_files(dataset_uri, min_image_size=32, 
+        dataset = utils.dataset.load_dataset_of_image_files(dataset_path, min_image_size=32, 
                                                             max_image_size=max_image_size, mode='RGB')
-=======
-    def evaluate(self, dataset_path):
-        dataset = dataset_utils.load_dataset_of_image_files(dataset_path, image_size=[48, 48])
->>>>>>> 759ff7c2
         (images, classes) = zip(*[(image, image_class) for (image, image_class) in dataset])
         (images, _, _) = utils.dataset.normalize_images(images, self._normalize_mean, self._normalize_std)
         images = np.asarray(images)
@@ -203,13 +180,8 @@
         dependencies={
             ModelDependency.TENSORFLOW: '1.12.0'
         },
-<<<<<<< HEAD
-        train_dataset_uri='data/fashion_mnist_for_image_classification_train.zip',
-        val_dataset_uri='data/fashion_mnist_for_image_classification_val.zip',
-=======
         train_dataset_path='data/fashion_mnist_for_image_classification_train.zip',
         val_dataset_path='data/fashion_mnist_for_image_classification_val.zip',
->>>>>>> 759ff7c2
         queries=[
             [[0, 0, 0, 0, 0, 0, 0, 0, 0, 0, 0, 0, 0, 0, 0, 0, 0, 0, 0, 0, 0, 0, 0, 0, 0, 0, 0, 0], 
             [0, 0, 0, 0, 0, 0, 0, 0, 0, 0, 0, 0, 0, 0, 0, 0, 0, 0, 0, 0, 0, 0, 0, 0, 0, 0, 0, 0], 
