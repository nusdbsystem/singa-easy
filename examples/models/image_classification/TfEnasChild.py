import tensorflow as tf
from tensorflow.python.keras import layers
from tensorflow import keras
from tensorflow.python.client import device_lib
from tensorflow.python.training import moving_averages
import json
import os
import tempfile
import numpy as np
import base64

from rafiki.config import APP_MODE
from rafiki.advisor import IntegerKnob, CategoricalKnob, FloatKnob, FixedKnob, ListKnob
from rafiki.advisor.types.enas_advisor import EnasAdvisor
from rafiki.model import utils, InvalidModelParamsException, tune_model, BaseModel
from rafiki.constants import TaskType, ModelDependency

class TfEnasChild(BaseModel):
    TF_COLLECTION_SHARED = 'SHARED'

    '''
    Implements the child model of "Efficient Neural Architecture Search via Parameter Sharing" (ENAS) for image classification.
    
    Paper: https://arxiv.org/abs/1802.03268
    '''
    @staticmethod
    def get_knob_config():
        def cell_arch_item(i, num_blocks):
            b = i // 4 # block no
            idx = i % 4 # item index within block
        
            # First half of blocks are for normal cell
            if b < num_blocks:
                if idx in [0, 2]:
                    return CategoricalKnob(list(range(b + 2))) # input index 1/2
                elif idx in [1, 3]:
                    return CategoricalKnob([0, 1, 2, 3, 4, 5]) # op for input 1/2
            
            # Last half of blocks are for reduction cell
            else:
                b -= num_blocks # block no
                if idx in [0, 2]:
                    return CategoricalKnob(list(range(b + 2))) # input index 1/2
                elif idx in [1, 3]:
                    return CategoricalKnob([0, 1, 2, 3, 4, 5]) # op for input 1/2

        return {
            'max_image_size': FixedKnob(32),
            'max_epochs': FixedKnob(10),
            'batch_size': FixedKnob(64),
            'learning_rate': FixedKnob(0.05), 
            'initial_block_ch': FixedKnob(36),
            'stem_ch': FixedKnob(108),
            'reg_decay': FixedKnob(2e-4),
            'dropout_keep_prob': FixedKnob(0.8),
            'opt_momentum': FixedKnob(0.9),
            'use_sgdr': FixedKnob(True),
            'sgdr_alpha': FixedKnob(0.002),
            'sgdr_decay_epochs': FixedKnob(10),
            'sgdr_t_mul': FixedKnob(2),  
            'num_layers': FixedKnob(15), 
            'aux_loss_mul': FixedKnob(0.4),
            'drop_path_keep_prob': FixedKnob(0.6),
            'cutout_size': FixedKnob(0),
            'cell_archs': ListKnob(2 * 5 * 4, lambda i: cell_arch_item(i, 5)) 
        }
        '''
        # ENAS
        FixedKnob([
            # Normal
            0, 2, 0, 0, 
            0, 4, 0, 1, 
            0, 4, 1, 1, 
            1, 0, 0, 1, 
            0, 2, 1, 1,
            # Reduction
            1, 0, 1, 0,
            0, 3, 0, 2,
            1, 1, 3, 1,
            1, 0, 0, 4,
            0, 3, 1, 1
        ]) 

        # NASNET
        FixedKnob([
            # Normal
            1, 0, 1, 4,
            0, 0, 1, 1,
            1, 2, 0, 4,
            0, 2, 0, 2,
            0, 1, 0, 0,
            # Reduction
            0, 5, 1, 1,
            1, 3, 0, 5,
            1, 2, 0, 1,
            1, 3, 2, 1,
            2, 2, 3, 4
        ])
        '''

    @staticmethod
    def get_advisor():
        return EnasAdvisor()

    def __init__(self, **knobs):
        super().__init__(**knobs)
        self._knobs = knobs
        self._graph = tf.Graph()
        self._sess = None
        
    def train(self, dataset_uri, train_params_dir):
        max_image_size = self._knobs['max_image_size']

        dataset = utils.dataset.load_dataset_of_image_files(dataset_uri, max_image_size=max_image_size, 
                                                            mode='RGB')
        (images, classes) = zip(*[(image, image_class) for (image, image_class) in dataset])
        (images, norm_mean, norm_std) = utils.dataset.normalize_images(images)
        self._train_params = {
            'image_size': dataset.image_size,
            'K': dataset.classes,
            'norm_mean': norm_mean,
            'norm_std': norm_std
        }

        with self._graph.as_default():
            self._build_model()
            self._init_session()

            if train_params_dir is not None:
                self._restore_tf_vars(train_params_dir)

            self._add_logging()
            self._train_model(images, classes)
            utils.logger.log('Evaluating model on train dataset...')
            acc = self._evaluate_model(images, classes)
            utils.logger.log('Train accuracy: {}'.format(acc))

    def evaluate(self, dataset_uri):
        max_image_size = self._knobs['max_image_size']
        norm_mean = self._train_params['norm_mean']
        norm_std = self._train_params['norm_std']

        dataset = utils.dataset.load_dataset_of_image_files(dataset_uri, max_image_size=max_image_size,
                                                            mode='RGB')
        (images, classes) = zip(*[(image, image_class) for (image, image_class) in dataset])
        (images, _, _) = utils.dataset.normalize_images(images, norm_mean, norm_std)
        with self._graph.as_default():
            utils.logger.log('Evaluating model on validation dataset...')
            acc = self._evaluate_model(images, classes)
            utils.logger.log('Validation accuracy: {}'.format(acc))

        return acc

    def predict(self, queries):
        image_size = self._train_params['image_size']
        norm_mean = self._train_params['norm_mean']
        norm_std = self._train_params['norm_std']

        images = utils.dataset.transform_images(queries, image_size=image_size, mode='RGB')
        (images, _, _) = utils.dataset.normalize_images(images, norm_mean, norm_std)
        with self._graph.as_default():
            probs = self._predict_with_model(images)
                
        return probs.tolist()

    def destroy(self):
        if self._sess is not None:
            self._sess.close()

    def save_parameters(self, params_dir):
        # Save model parameters
        self._save_tf_vars(params_dir)

        # Save pre-processing params
        train_params_file_path = os.path.join(params_dir, 'train_params.json')
        with open(train_params_file_path, 'w') as f:
            f.write(json.dumps(self._train_params))

        # Dump train summaries
        summaries_dir_path = os.path.join(params_dir, 'summaries')
        os.mkdir(summaries_dir_path)
        writer = tf.summary.FileWriter(summaries_dir_path, self._graph)
        for summary in self._train_summaries:
            writer.add_summary(summary)

    def load_parameters(self, params_dir):
        # Load pre-processing params
        train_params_file_path = os.path.join(params_dir, 'train_params.json')
        with open(train_params_file_path, 'r') as f:
            json_str = f.read()
            self._train_params = json.loads(json_str)

        # Build model
        self._build_model()

        # Load model parameters
        self._init_session()
        self._restore_tf_vars(params_dir, restore_all=True)
    
    def _save_tf_vars(self, params_dir):
        tf_vars = self._tf_vars

        # Save list of shared variable names
        with self._graph.as_default():
<<<<<<< HEAD
        shared_tf_vars = [x.name for x in tf.get_collection(self.TF_COLLECTION_SHARED)]

=======
            shared_tf_vars = [x.name for x in tf.get_collection(self.TF_COLLECTION_SHARED)]
>>>>>>> cc961c9c
        shared_tf_vars_file_path = os.path.join(params_dir, 'shared_tf_vars.json')
        with open(shared_tf_vars_file_path, 'w') as f:
            f.write(json.dumps(shared_tf_vars))

        # Save all model parameters
        model_file_path = os.path.join(params_dir, 'model')
        saver = tf.train.Saver(tf_vars)
        saver.save(self._sess, model_file_path)

    def _restore_tf_vars(self, params_dir, restore_all=False):
        tf_vars = self._tf_vars
        tf_vars_to_restore = tf_vars

        if not restore_all:
            # Load list of shared variable names
            shared_tf_vars_file_path = os.path.join(params_dir, 'shared_tf_vars.json')
            with open(shared_tf_vars_file_path, 'r') as f:
                json_str = f.read()
                shared_tf_vars = json.loads(json_str)

            # Only to restore common shared variables
            shared_tf_vars = set(shared_tf_vars)
            tf_vars_to_restore = [x for x in tf_vars if x.name in shared_tf_vars]

        # Restore model parameters
        utils.logger.log('Restoring {} / {} common variables...'.format(len(tf_vars_to_restore), len(tf_vars)))
        model_file_path = os.path.join(params_dir, 'model')
        saver = tf.train.Saver(tf_vars_to_restore)
        saver.restore(self._sess, model_file_path)

    def _build_model(self):
        N = self._knobs['batch_size'] 
        num_epochs = self._knobs['max_epochs']
        w = self._train_params['image_size']
        h = self._train_params['image_size']
        in_ch = 3 # Num channels of input images
        
        # To add values to monitor
        self._monitored_values = {}
        
        images_ph = tf.placeholder(tf.int8, name='images_ph', shape=(None, w, h, in_ch))
        classes_ph = tf.placeholder(tf.int32, name='classes_ph', shape=(None,))
        is_train = tf.placeholder(tf.bool, name='is_train_ph', shape=())
        epoch = tf.placeholder(tf.int32, name='epoch_ph', shape=())

        epochs_ratio = epoch / num_epochs
        
        dataset = tf.data.Dataset.from_tensor_slices((images_ph, classes_ph)).batch(N)
        dataset_itr = dataset.make_initializable_iterator()
        (images, classes) = dataset_itr.get_next()

        # Preprocess images
        X = self._preprocess(images, is_train, w, h, in_ch)

        # Do inference
        (probs, preds, logits, aux_logits_list) = self._inference(X, epochs_ratio, is_train)
        
        # Compute training loss & accuracy
        tf_vars = self._get_all_variables()
        (total_loss, loss, reg_loss, aux_loss) = self._compute_loss(logits, aux_logits_list, tf_vars, classes)
        acc = tf.reduce_mean(tf.cast(tf.equal(preds, classes), tf.float32))

        # Optimize training loss
        (train_op, steps, lr) = self._optimize(total_loss, tf_vars, epoch)

        self._monitored_values.update({
            'loss': loss,
            'aux_loss': aux_loss,
            'reg_loss': reg_loss,
            'lr': lr
        })
        self._probs = probs
        self._init_op = dataset_itr.initializer
        self._train_op = train_op
        self._images_ph = images_ph
        self._classes_ph = classes_ph
        self._tf_vars = tf_vars
        self._is_train_ph = is_train
        self._epoch_ph = epoch
        self._acc = acc

    def _add_logging(self):
        # Log available devices 
        utils.logger.log('Available devices: {}'.format(str(device_lib.list_local_devices())))

        # Count model parameters
        model_params_count = self._count_model_parameters(self._tf_vars)
        utils.logger.log('Model has {} parameters'.format(model_params_count))

        # Make summaries 
        for (name, value) in self._monitored_values.items():
            tf.summary.scalar(name, value)

        self._summary_op = tf.summary.merge_all()

    def _inference(self, X, epochs_ratio, is_train):
        K = self._train_params['K'] # No. of classes
        in_ch = 3 # Num channels of input images
        w = self._train_params['image_size'] # Initial input width
        h = self._train_params['image_size'] # Initial input height
        dropout_keep_prob = self._knobs['dropout_keep_prob']
        L = self._knobs['num_layers'] # Total number of layers
        stem_ch = self._knobs['stem_ch'] # No. of channels for stem convolution
        initial_block_ch = self._knobs['initial_block_ch'] # Initial no. of channels for operations in block

        (normal_arch, reduction_arch) = self._get_arch()
        
        # Layers with reduction cells (otherwise, normal cells)
        reduction_layers = [L // 3, L // 3 * 2 + 1] 

        # Layers with auxiliary heads
        # Aux heads speed up training of good feature repsentations early in the network
        # Add aux heads only if downsampling width can happen 3 times
        aux_head_layers = [reduction_layers[-1] + 1] if w % (2 << 3) == 0 else []

        # Stores previous layers. layers[i] = (<previous layer (i - 1) as input to layer i>, <width>, <height>, <channels>)
        layers = []
        aux_logits_list = [] # Stores list of logits from aux heads

        # "Stem" convolution layer (layer -1)
        with tf.variable_scope('layer_stem'):
            X = self._do_conv(X, w, h, in_ch, stem_ch, filter_size=3) # 3x3 convolution
            layers.append((X, w, h, stem_ch))

        # Core layers of cells
        block_ch = initial_block_ch
        for l in range(1, L + 1):
            with tf.variable_scope('layer_{}'.format(l)):
                layers_ratio = l / (L + 1)
                prev_layers = [layers[-2] if len(layers) > 1 else layers[-1], layers[-1]]
                drop_path_keep_prob = tf.cond(is_train, 
                                        lambda: self._get_drop_path_keep_prob(layers_ratio, epochs_ratio), 
                                        lambda: tf.constant(1, dtype=tf.float32))

                # Either add a reduction cell or normal cell
                if l in reduction_layers:
                    with tf.variable_scope('reduction_cell'):
                        block_ch *= 2
                        (X, w, h, ch) = self._add_reduction_cell(reduction_arch, prev_layers, block_ch,
                                                                drop_path_keep_prob)
                else:
                    with tf.variable_scope('normal_cell'):
                        (X, w, h, ch) = self._add_normal_cell(normal_arch, prev_layers, block_ch,
                                                            drop_path_keep_prob)

                # Maybe add auxiliary heads 
                if l in aux_head_layers:
                    with tf.variable_scope('aux_head'):
                        aux_logits = self._add_aux_head(X, w, h, ch, K)
                    aux_logits_list.append(aux_logits)

            layers.append((X, w, h, ch))
    
            # Track final layer's drop path keep prob
            if l == L:
                self._monitored_values['final_drop_path_keep_prob'] = drop_path_keep_prob
    
        # Global average pooling
        (X, w, h, ch) = layers[-1] # Get final layer
        X = self._add_global_pooling(X, w, h, ch)

        # Add dropout
        X = tf.cond(is_train, lambda: tf.nn.dropout(X, dropout_keep_prob), lambda: X)

        # Compute logits from X
        X = self._add_fully_connected(X, (ch,), K)
        logits = tf.nn.softmax(X)

        # Compute probabilities and predictions
        probs = tf.nn.softmax(logits)
        preds = tf.argmax(logits, axis=1, output_type=tf.int32)
        
        return (probs, preds, logits, aux_logits_list) 

    def _get_drop_path_keep_prob(self, layers_ratio, epochs_ratio):
        drop_path_keep_prob = self._knobs['drop_path_keep_prob'] # Base keep prob for drop path

        # Decrease keep prob deeper into network
        keep_prob = 1 - layers_ratio * (1 - drop_path_keep_prob)
        
        # Decrease keep prob with increasing epochs 
        keep_prob = 1 - epochs_ratio * (1 - keep_prob)

        return tf.cast(keep_prob, tf.float32)

    def _preprocess(self, images, is_train, w, h, in_ch):
        cutout_size = self._knobs['cutout_size']

        def preprocess(image):
            # Do random crop + horizontal flip
            image = tf.pad(image, [[4, 4], [4, 4], [0, 0]])
            image = tf.image.random_crop(image, [w, h, in_ch])
            image = tf.image.random_flip_left_right(image)

            if cutout_size > 0:
                image = self._do_cutout(image, w, h, cutout_size)

            return image

        # Only preprocess images during train
        images = tf.cond(is_train, 
                        lambda: tf.map_fn(preprocess, images, back_prop=False),
                        lambda: images)

        X = tf.cast(images, tf.float32)
        return X

    def _optimize(self, loss, tf_vars, epoch):
        opt_momentum = self._knobs['opt_momentum'] # Momentum optimizer momentum

        # Initialize steps variable
        steps = tf.Variable(0, name='steps', dtype=tf.int32, trainable=False)

        # Compute learning rate, gradients
        lr = self._get_learning_rate(epoch)
        grads = tf.gradients(loss, tf_vars)

        # Init optimizer
        opt = tf.train.MomentumOptimizer(lr, opt_momentum, use_locking=True, use_nesterov=True)
        train_op = opt.apply_gradients(zip(grads, tf_vars), global_step=steps)

        return (train_op, steps, lr)

    def _get_learning_rate(self, epoch):
        lr = self._knobs['learning_rate'] # Learning rate
        use_sgdr = self._knobs['use_sgdr']
        sgdr_decay_epochs = self._knobs['sgdr_decay_epochs']
        sgdr_alpha = self._knobs['sgdr_alpha'] 
        sgdr_t_mul = self._knobs['sgdr_t_mul']

        if use_sgdr is True:
            # Apply Stoachastic Gradient Descent with Warm Restarts (SGDR)
            lr = tf.train.cosine_decay_restarts(lr, epoch, sgdr_decay_epochs, t_mul=sgdr_t_mul, alpha=sgdr_alpha)

        return lr

    def _init_session(self):
        # (Re-)create session
        if self._sess is not None:
            self._sess.close()

        config = tf.ConfigProto(allow_soft_placement=True)
        config.gpu_options.allow_growth = True
        self._sess = tf.Session(config=config)

    def _train_model(self, images, classes):
        num_epochs = self._knobs['max_epochs']
        log_monitored_values_every_steps = 1000
        # best_loss_patience_epochs = 10 # No. of epochs where there should be an decrease in best batch loss, otherwise training stops 

        # best_loss, best_loss_patience_count = float('inf'), 0
        train_summaries = []

        self._sess.run(tf.global_variables_initializer())
        for epoch in range(num_epochs):
            utils.logger.log('Running epoch {}...'.format(epoch))

            # Initialize dataset
            self._sess.run(self._init_op, feed_dict={
                self._images_ph: np.asarray(images), 
                self._classes_ph: np.asarray(classes)
            })

            # To track monitored values & accuracy
            (monitored_names, monitored_values) = zip(*self._monitored_values.items())
            accs = []

            while True:
                try:
                    (_, summary, acc, steps, *values) = self._sess.run(
                        [self._train_op, self._summary_op, self._acc, self._steps, *monitored_values],
                        feed_dict={
                            self._is_train_ph: True,
                            self._epoch_ph: epoch
                        }
                    )

                    train_summaries.append(summary)
                    accs.append(acc)
                    
                    # Periodically, log monitored values
                    if steps % log_monitored_values_every_steps == 0:
                        utils.logger.log(**{ k: v for (k, v) in zip(monitored_names, values) })
                    
                except tf.errors.OutOfRangeError:
                    break

            # Log mean batch accuracy and epoch
            mean_acc = np.mean(accs)
            utils.logger.log(epoch=epoch, mean_acc=mean_acc)

            # # Determine whether training should stop due to patience
            # if avg_batch_loss < best_loss:
            #     utils.logger.log('Best batch loss so far: {}'.format(avg_batch_loss))
            #     best_loss = avg_batch_loss
            #     best_loss_patience_count = 0
            # else:
            #     best_loss_patience_count += 1
            #     if best_loss_patience_count >= best_loss_patience_epochs:
            #         utils.logger.log('Batch loss has not increased for {} epochs'.format(best_loss_patience_epochs))
            #         break

        self._train_summaries = train_summaries
            
    def _evaluate_model(self, images, classes):
        probs = self._predict_with_model(images)
        preds = np.argmax(probs, axis=1)
        acc = np.mean(preds == np.asarray(classes))
        return acc

    def _predict_with_model(self, images):
        # Initialize dataset (mock classes)
        self._sess.run(self._init_op, feed_dict={
            self._images_ph: np.asarray(images), 
            self._classes_ph: np.zeros((len(images),))
        })

        probs = []
        while True:
            try:
                probs_batch = self._sess.run(self._probs, {
                    self._is_train_ph: False,
                    self._epoch_ph: 0
                })
                probs.extend(probs_batch)
            except tf.errors.OutOfRangeError:
                break

        return np.asarray(probs)

    def _get_arch(self):
        cell_archs = self._knobs['cell_archs']
        num_blocks = 5
        normal_arch = [cell_archs[(4 * i):(4 * i + 4)] for i in range(num_blocks)]
        reduction_arch = [cell_archs[(4 * i):(4 * i + 4)] for i in range(num_blocks, num_blocks + num_blocks)]
        return (normal_arch, reduction_arch)
 
    def _add_aux_head(self, X, in_w, in_h, in_ch, K):
        pool_ksize = 5
        pool_stride = 2
        conv_ch = 128
        global_conv_ch = 768

        w = in_w
        h = in_h
        ch = in_ch

        # Pool
        with tf.variable_scope('pool'):
            X = tf.nn.relu(X)
            X = tf.nn.avg_pool(X, ksize=(1, pool_ksize, pool_ksize, 1), strides=(1, pool_stride, pool_stride, 1), 
                            padding='SAME')
        w //= pool_stride
        h //= pool_stride

        # Conv 1x1
        with tf.variable_scope('conv_0'):
            X = self._do_conv(X, w, h, ch, conv_ch, filter_size=1, do_relu=True, no_reg=True)
        ch = conv_ch

        # Global conv
        with tf.variable_scope('conv_1'):
            X = self._do_conv(X, w, h, ch, global_conv_ch, filter_size=w, do_relu=True, no_reg=True)
        ch = global_conv_ch
        
        # Global pooling
        X = self._add_global_pooling(X, w, h, ch)

        # Fully connected
        X = self._add_fully_connected(X, (ch,), K, no_reg=True)
        aux_logits = tf.nn.softmax(X)

        return aux_logits

    def _compute_loss(self, logits, aux_logits_list, tf_vars, classes):
        reg_decay = self._knobs['reg_decay']
        aux_loss_mul = self._knobs['aux_loss_mul'] # Multiplier for auxiliary loss

        # Compute sparse softmax cross entropy loss from logits & labels
        log_probs = tf.nn.sparse_softmax_cross_entropy_with_logits(logits=logits, labels=classes)
        loss = tf.reduce_mean(log_probs)

        # Add regularization loss
        reg_losses = tf.get_collection(tf.GraphKeys.REGULARIZATION_LOSSES)
        reg_loss = reg_decay * tf.add_n(reg_losses)

        # Add loss from auxiliary logits
        aux_loss = tf.constant(0, dtype=tf.float32)
        for aux_logits in aux_logits_list:
            log_probs = tf.nn.sparse_softmax_cross_entropy_with_logits(logits=aux_logits, labels=classes)
            aux_loss += aux_loss_mul * tf.reduce_mean(log_probs)

        total_loss = loss + reg_loss + aux_loss      

        return (total_loss, loss, reg_loss, aux_loss)

    def _add_global_pooling(self, X, in_w, in_h, in_ch):
        X = tf.reduce_mean(X, (1, 2))
        X = tf.reshape(X, (-1, in_ch)) # Sanity shape check
        return X

    def _count_model_parameters(self, tf_vars):
        num_params = 0
        # utils.logger.log('Model parameters:')
        for var in tf_vars:
            # utils.logger.log(str(var))
            num_params += np.prod([dim.value for dim in var.get_shape()])

        return num_params

    def _add_reduction_cell(self, cell_arch, inputs, block_ch, drop_path_keep_prob):
        b = len(cell_arch) # no. of blocks
        hidden_states = [] # Stores hidden states for this cell, which includes blocks

        # Initial width & height for this cell as the final input
        (_, w, h, _) = inputs[-1]

        # Calibrate inputs as necessary and add them to hidden states
        for (i, (inp, w_inp, h_inp, ch_inp)) in enumerate(inputs):
            with tf.variable_scope('input_{}_calibrate'.format(i)):
                inp = self._calibrate(inp, w_inp, h_inp, ch_inp, w, h, block_ch)
                hidden_states.append(inp)

        for bi in range(b):
            with tf.variable_scope('block_{}'.format(bi)):
                (idx1, op1, idx2, op2) = cell_arch[bi]
                X1 = hidden_states[idx1]
                X2 = hidden_states[idx2]

                with tf.variable_scope('X1'):
                    # Don't halve dimensions if X1 is a fellow block
                    if idx1 < len(inputs):
                        X1 = self._add_op(X1, op1, w, h, block_ch, stride=2)
                    else:
                        X1 = self._add_op(X1, op1, w >> 1, h >> 1, block_ch)
                    X1 = self._do_drop_path(X1, drop_path_keep_prob)

                with tf.variable_scope('X2'):
                    if idx2 < len(inputs):
                        X2 = self._add_op(X2, op2, w, h, block_ch, stride=2)
                    else:
                        X2 = self._add_op(X2, op2, w >> 1, h >> 1, block_ch)
                    X2 = self._do_drop_path(X2, drop_path_keep_prob)
                    
                X = tf.add_n([X1, X2])

            hidden_states.append(X)

        # Combine all blocks
        # TODO: Maybe only concat unused blocks
        blocks = hidden_states[len(inputs):]
        comb_ch = len(blocks) * block_ch
        with tf.variable_scope('combine'):
            X = tf.concat(blocks, axis=3)

        X = tf.reshape(X, (-1, w >> 1, h >> 1, comb_ch)) # Sanity shape check

        return (X, w >> 1, h >> 1, comb_ch)

    def _add_normal_cell(self, cell_arch, inputs, block_ch, drop_path_keep_prob):
        b = len(cell_arch) # no. of blocks
        hidden_states = [] # Stores hidden states for this cell, which includes blocks

        # Initial width & height for this cell as the final input
        (_, w, h, _) = inputs[-1]

        # Calibrate inputs as necessary and add them to hidden states
        for (i, (inp, w_inp, h_inp, ch_inp)) in enumerate(inputs):
            with tf.variable_scope('input_{}_calibrate'.format(i)):
                inp = self._calibrate(inp, w_inp, h_inp, ch_inp, w, h, block_ch)
                hidden_states.append(inp)

        for bi in range(b):
            with tf.variable_scope('block_{}'.format(bi)):
                (idx1, op1, idx2, op2) = cell_arch[bi]
                X1 = hidden_states[idx1]
                X2 = hidden_states[idx2]

                with tf.variable_scope('X1'):
                    X1 = self._add_op(X1, op1, w, h, block_ch, stride=1)
                    X1 = self._do_drop_path(X1, drop_path_keep_prob)

                with tf.variable_scope('X2'):
                    X2 = self._add_op(X2, op2, w, h, block_ch, stride=1)
                    X2 = self._do_drop_path(X2, drop_path_keep_prob)

                X = tf.add_n([X1, X2])

            hidden_states.append(X)

        # Combine all blocks
        # TODO: Maybe only concat unused blocks
        blocks = hidden_states[len(inputs):]
        comb_ch = len(blocks) * block_ch
        with tf.variable_scope('combine'):
            X = tf.concat(blocks, axis=3)

        X = tf.reshape(X, (-1, w, h, comb_ch)) # Sanity shape check

        return (X, w, h, comb_ch)

    def _add_op(self, X, op, w, h, ch, stride=1):
        '''
        Applies a specific operation to input
        '''
        ops = {
            0: lambda: self._add_separable_conv_op(X, w, h, ch, filter_size=3, stride=stride),
            1: lambda: self._add_separable_conv_op(X, w, h, ch, filter_size=5, stride=stride),
            2: lambda: self._add_avg_pool_op(X, w, h, ch, filter_size=3, stride=stride),
            3: lambda: self._add_max_pool_op(X, w, h, ch, filter_size=3, stride=stride),
            4: lambda: self._add_max_pool_op(X, w, h, ch, filter_size=1, stride=stride), # identity
            5: lambda: self._add_separable_conv_op(X, w, h, ch, filter_size=7, stride=stride),
            6: lambda: self._add_conv_op(X, w, h, ch, filter_size=3, stride=stride),
            7: lambda: self._add_conv_op(X, w, h, ch, filter_size=5, stride=stride)
        }
        X = ops[op]()
        return X

    
    ####################################
    # Block Ops
    ####################################

    def _add_avg_pool_op(self, X, w, h, ch, filter_size, stride):
        with tf.variable_scope('avg_pool_op'):
            X = tf.nn.avg_pool(X, ksize=(1, filter_size, filter_size, 1), strides=[1, stride, stride, 1], padding='SAME')
        X = tf.reshape(X, (-1, w // stride, h // stride, ch)) # Sanity shape check
        return X
    
    def _add_max_pool_op(self, X, w, h, ch, filter_size, stride):
        with tf.variable_scope('max_pool_op'):
            X = tf.nn.max_pool(X, ksize=(1, filter_size, filter_size, 1), strides=[1, stride, stride, 1], padding='SAME')
        X = tf.reshape(X, (-1, w // stride, h // stride, ch)) # Sanity shape check
        return X
    
    def _add_separable_conv_op(self, X, w, h, ch, filter_size, stride, ch_mul=1, num_stacks=2):
        with tf.variable_scope('separable_conv_op'):
            # For each stack of separable convolution (default of 2)
            for stack_no in range(num_stacks):
                # Only have > 1 stride for first stack 
                stack_stride = stride if stack_no == 0 else 1 

                with tf.variable_scope('stack_{}'.format(stack_no)):
                    W_d = self._make_var('W_d', (filter_size, filter_size, ch, ch_mul))
                    W_p = self._make_var('W_p', (1, 1, ch_mul * ch, ch))
                    X = tf.nn.relu(X)
                    X = tf.nn.separable_conv2d(X, W_d, W_p, strides=(1, stack_stride, stack_stride, 1), padding='SAME')
                    X = self._add_batch_norm(X, ch)

        X = tf.reshape(X, (-1, w // stride, h // stride, ch)) # Sanity shape check
        return X

    def _add_conv_op(self, X, w, h, ch, filter_size, stride):
        with tf.variable_scope('conv_op'):
            W = self._make_var('W', (filter_size, filter_size, ch, ch))
            X = tf.nn.relu(X)
            X = tf.nn.conv2d(X, W, strides=[1, stride, stride, 1], padding='SAME')
            X = self._add_batch_norm(X, ch)
        X = tf.reshape(X, (-1, w // stride, h // stride, ch)) # Sanity shape check
        return X

    
    ####################################
    # Utils
    ####################################

    def _do_cutout(self, image, im_width, im_height, cutout_size):
        mask = tf.ones([cutout_size, cutout_size], dtype=tf.int32)
        start_x = tf.random.uniform(shape=(1,), minval=0, maxval=im_width, dtype=tf.int32)
        start_y = tf.random.uniform(shape=(1,), minval=0, maxval=im_height, dtype=tf.int32)
        mask = tf.pad(mask, [[cutout_size + start_y[0], im_height - start_y[0]],
                            [cutout_size + start_x[0], im_width - start_x[0]]])
        mask = mask[cutout_size: cutout_size + im_height,
                    cutout_size: cutout_size + im_width]
        mask = tf.tile(tf.reshape(mask, (im_height, im_width, 1)), (1, 1, 3))
        image = tf.where(tf.equal(mask, 0), x=image, y=tf.zeros_like(image))
        return image

    def _do_drop_path(self, X, keep_prob):
        # Apply dropout
        keep_prob = tf.cast(keep_prob, tf.float32)
        batch_size = tf.shape(X)[0]
        noise_shape = (batch_size, 1, 1, 1)
        random_tensor = keep_prob + tf.random_uniform(noise_shape, dtype=tf.float32)
        binary_tensor = tf.floor(random_tensor)
        X = tf.div(X, keep_prob) * binary_tensor
        return X

    def _do_conv(self, X, w, h, in_ch, ch, filter_size=1, do_relu=False, no_reg=False):
        with tf.variable_scope('conv'):
            W = self._make_var('W', (filter_size, filter_size, in_ch, ch), no_reg=no_reg)
            if do_relu:
                X = tf.nn.relu(X)
            X = tf.nn.conv2d(X, W, (1, 1, 1, 1), padding='SAME')
            X = self._add_batch_norm(X, ch)

        X = tf.reshape(X, (-1, w, h, ch)) # Sanity shape check
        return X

    def _calibrate(self, X, w, h, ch, w_out, h_out, ch_out):
        '''
        Calibrate input of shape (-1, w, h, ch) to (-1, w_out, h_out, ch_out), assuming (w, h) / (w_out, h_out) is power of 2
        '''
        # Downsample with factorized reduction
        downsample_no = 0
        while w > w_out or h > h_out:
            downsample_no += 1
            with tf.variable_scope('downsample_{}x'.format(downsample_no)):
                X = self._add_factorized_reduction(X, w, h, ch)
                ch <<= 1
                w >>= 1
                h >>= 1

        # Convert channel counts with 1x1 conv
        if ch != ch_out:
            with tf.variable_scope('convert_conv'):
                X = self._do_conv(X, w, h, ch, ch_out, filter_size=1, do_relu=True)

        X = tf.reshape(X, (-1, w_out, h_out, ch_out)) # Sanity shape check
        return X

    def _add_fully_connected(self, X, in_shape, out_ch, no_reg=False):
        with tf.variable_scope('fully_connected'):
            ch = np.prod(in_shape)
            X = tf.reshape(X, (-1, ch))
            W = self._make_var('W', (ch, out_ch), no_reg=no_reg)
            X = tf.matmul(X, W)

        X = tf.reshape(X, (-1, out_ch)) # Sanity shape check
        return X

    def _add_factorized_reduction(self, X, in_w, in_h, in_ch):
        '''
        Output is of shape (in_w // 2, in_h // 2, in_ch * 2)
        '''
        assert in_w % 2 == 0 and in_h % 2 == 0, 'Width & height ({} & {}) must both be even!'.format(in_w, in_h)

        with tf.variable_scope('fac_reduc'):
            # Split area into 2 halves 
            half_1 = tf.nn.avg_pool(X, ksize=(1, 1, 1, 1), strides=(1, 2, 2, 1), padding='VALID')
            shifted_X = tf.pad(X, ((0, 0), (0, 1), (0, 1), (0, 0)))[:, 1:, 1:, :]
            half_2 = tf.nn.avg_pool(shifted_X, ksize=(1, 1, 1, 1), strides=(1, 2, 2, 1), padding='VALID')

            # Apply 1 x 1 convolution to each half separately
            W_half_1 = self._make_var('W_half_1', (1, 1, in_ch, in_ch))
            X_half_1 = tf.nn.conv2d(half_1, W_half_1, (1, 1, 1, 1), padding='SAME')
            W_half_2 = self._make_var('W_half_2', (1, 1, in_ch, in_ch))
            X_half_2 = tf.nn.conv2d(half_2, W_half_2, (1, 1, 1, 1), padding='SAME')
            
            # Concat both halves across channels
            X = tf.concat([X_half_1, X_half_2], axis=3)

            # Apply batch normalization
            X = self._add_batch_norm(X, in_ch * 2)

        X = tf.reshape(X, (-1, in_w // 2, in_h // 2, in_ch * 2)) # Sanity shape check

        return X

    def _add_batch_norm(self, X, in_ch, decay=0.9, epsilon=1e-5):
        with tf.variable_scope('batch_norm'):
            offset = self._make_var('offset', (in_ch,),
                                    initializer=tf.constant_initializer(0.0, dtype=tf.float32))
            scale = self._make_var('scale', (in_ch,), 
                                    initializer=tf.constant_initializer(1.0, dtype=tf.float32))
            moving_mean = tf.get_variable('moving_mean', (in_ch,), trainable=False, 
                                        initializer=tf.constant_initializer(0.0, dtype=tf.float32))
            moving_variance = tf.get_variable('moving_variance', (in_ch,), trainable=False, 
                                            initializer=tf.constant_initializer(1.0, dtype=tf.float32))
            (X, mean, variance) = tf.nn.fused_batch_norm(X, scale, offset, epsilon=epsilon)
            update_mean = moving_averages.assign_moving_average(moving_mean, mean, decay)
            update_variance = moving_averages.assign_moving_average(moving_variance, variance, decay)
            
            with tf.control_dependencies([update_mean, update_variance]):
                X = tf.identity(X)

            return X

    def _make_var(self, name, shape, no_share=False, no_reg=False, initializer=None):
        if initializer is None:
            initializer = tf.contrib.keras.initializers.he_normal()

        # Ensure that name is unique by shape too
        name += '-shape-{}'.format('x'.join([str(x) for x in shape]))

        var = tf.get_variable(name, shape, initializer=initializer)

        # Mark var as shared
        if not no_share:
            tf.add_to_collection(self.TF_COLLECTION_SHARED, var)

        # Add L2 regularization node for var
        if not no_reg:
            l2_loss = tf.nn.l2_loss(var)
            tf.add_to_collection(tf.GraphKeys.REGULARIZATION_LOSSES, l2_loss)
        
        return var
    
    def _get_all_variables(self):
        tf_vars = [var for var in tf.trainable_variables()]
        return tf_vars

if __name__ == '__main__':
    tune_model(
        TfEnasChild, 
        train_dataset_uri='data/cifar_10_for_image_classification_train.zip',
        val_dataset_uri='data/cifar_10_for_image_classification_val.zip',
        num_trials=10,
        enable_gpu=True
    )<|MERGE_RESOLUTION|>--- conflicted
+++ resolved
@@ -202,12 +202,8 @@
 
         # Save list of shared variable names
         with self._graph.as_default():
-<<<<<<< HEAD
-        shared_tf_vars = [x.name for x in tf.get_collection(self.TF_COLLECTION_SHARED)]
-
-=======
             shared_tf_vars = [x.name for x in tf.get_collection(self.TF_COLLECTION_SHARED)]
->>>>>>> cc961c9c
+
         shared_tf_vars_file_path = os.path.join(params_dir, 'shared_tf_vars.json')
         with open(shared_tf_vars_file_path, 'w') as f:
             f.write(json.dumps(shared_tf_vars))
