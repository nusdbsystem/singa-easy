--- conflicted
+++ resolved
@@ -146,9 +146,5 @@
     print('During training, you can view the status of the train job at {}'.format(web_admin_url))
     print('Login with email "{}" and password "{}"'.format(args.email, args.password)) 
     
-<<<<<<< HEAD
     # Run quickstart
-    quickstart(client, out_train_dataset_path, out_val_dataset_path, args.gpus, args.hours, args.query_path.split(','))
-=======
-    quickstart(client, out_train_dataset_path, out_val_dataset_path, args.gpus, args.hours)
->>>>>>> d833c252
+    quickstart(client, out_train_dataset_path, out_val_dataset_path, args.gpus, args.hours, args.query_path.split(','))