from pprint import pprint
import time
import requests
import argparse
import os

from rafiki.client import Client
from rafiki.config import SUPERADMIN_EMAIL
from rafiki.constants import BudgetOption, InferenceJobStatus, ModelDependency

<<<<<<< HEAD
from examples.scripts.utils import gen_id, wait_until_train_job_has_stopped
from examples.datasets.image_classification.load_mnist_format import load_fashion_mnist
=======
from examples.datasets.image_files.load_fashion_mnist import load_fashion_mnist
>>>>>>> 61fe0184

# Returns `predictor_host` of inference job
def get_predictor_host(client, app):
    while True:
            inference_job = client.get_running_inference_job(app)
            status = inference_job.get('status')
            if status == InferenceJobStatus.RUNNING:
                return inference_job.get('predictor_host')
            else:
                time.sleep(10)

def make_predictions(client, predictor_host, queries):
    predictions = []

    for query in queries:
        res = requests.post(
            url='http://{}/predict'.format(predictor_host),
            json={ 'query': query }
        )

        if res.status_code != 200:
            raise Exception(res.text)

        predictions.append(res.json()['prediction'])

    return predictions


<<<<<<< HEAD
def quickstart(client, train_dataset_path, val_dataset_path, gpus, hours):
    '''
        Conducts a full train-inference flow on the Fashion MNIST dataset with
        models `SkDt` and `TfFeedForward` for the task `IMAGE_CLASSIFICATION`.
    '''

    task = 'IMAGE_CLASSIFICATION'
=======
def quickstart(client, train_dataset_path, val_dataset_path, gpus, trials):
    '''
    Runs a sample full train-inference flow for the task ``IMAGE_CLASSIFICATION``.
    '''

    task = TaskType.IMAGE_CLASSIFICATION
>>>>>>> 61fe0184

    # Randomly generate app & model names to avoid naming conflicts
    app_id = gen_id()
    app = 'image_classification_app_{}'.format(app_id)
    tf_model_name = 'TfFeedForward_{}'.format(app_id)
    sk_model_name = 'SkDt_{}'.format(app_id)

    print('Preprocessing datasets...')
    load_fashion_mnist(train_dataset_path, val_dataset_path)
    
    print('Creating & uploading datasets onto Rafiki...')
    train_dataset = client.create_dataset('{}_train'.format(app), task, train_dataset_path)
    pprint(train_dataset)
    val_dataset = client.create_dataset('{}_val'.format(app), task, val_dataset_path)
    pprint(val_dataset)

    print('Adding models "{}" and "{}" to Rafiki...'.format(tf_model_name, sk_model_name)) 
    tf_model = client.create_model(tf_model_name, task, 'examples/models/image_classification/TfFeedForward.py', 
                        'TfFeedForward', dependencies={ ModelDependency.TENSORFLOW: '1.12.0' })
    pprint(tf_model)
    sk_model = client.create_model(sk_model_name, task, 'examples/models/image_classification/SkDt.py', 
                        'SkDt', dependencies={ ModelDependency.SCIKIT_LEARN: '0.20.0' })
    pprint(sk_model)
    model_ids = [tf_model['id'], sk_model['id']]

    print('Creating train job for app "{}" on Rafiki...'.format(app)) 

    budget = {
        BudgetOption.TIME_HOURS: hours,
        BudgetOption.GPU_COUNT: gpus
    }
    train_job = client.create_train_job(app, task, train_dataset['id'], val_dataset['id'], 
                                        budget, models=model_ids)
    pprint(train_job)

    print('Waiting for train job to complete...')
    print('This might take a few minutes')
    wait_until_train_job_has_stopped(client, app)
    print('Train job has been stopped')

    print('Listing best trials of latest train job for app "{}"...'.format(app))
    pprint(client.get_best_trials_of_train_job(app))

    print('Creating inference job for app "{}" on Rafiki...'.format(app))
    pprint(client.create_inference_job(app))
    predictor_host = get_predictor_host(client, app)
    if not predictor_host: raise Exception('Inference job has errored')
    print('Inference job is running!')

    print('Making predictions for queries:')
    queries = [
        [[0, 0, 0, 0, 0, 0, 0, 0, 0, 0, 0, 0, 0, 0, 0, 0, 0, 0, 0, 0, 0, 0, 0, 0, 0, 0, 0, 0], 
        [0, 0, 0, 0, 0, 0, 0, 0, 0, 0, 0, 0, 0, 0, 0, 0, 0, 0, 0, 0, 0, 0, 0, 0, 0, 0, 0, 0], 
        [0, 0, 0, 0, 0, 0, 0, 0, 0, 0, 0, 0, 0, 0, 0, 0, 0, 0, 0, 0, 0, 0, 0, 0, 0, 0, 0, 0], 
        [0, 0, 0, 0, 0, 0, 0, 0, 0, 0, 0, 0, 0, 0, 0, 0, 0, 0, 0, 0, 0, 0, 0, 0, 0, 0, 0, 0], 
        [0, 0, 0, 0, 0, 0, 0, 0, 0, 0, 0, 0, 0, 0, 0, 0, 0, 0, 0, 0, 0, 0, 0, 0, 0, 0, 0, 0], 
        [0, 0, 0, 0, 0, 0, 0, 0, 0, 0, 0, 0, 0, 0, 0, 0, 0, 0, 0, 0, 0, 0, 0, 0, 0, 0, 0, 0], 
        [0, 0, 0, 0, 0, 0, 0, 0, 0, 0, 0, 0, 0, 0, 0, 0, 0, 0, 0, 0, 0, 0, 0, 0, 0, 0, 0, 0], 
        [0, 0, 0, 0, 0, 0, 0, 0, 0, 0, 0, 0, 0, 0, 0, 0, 0, 0, 0, 3, 1, 0, 0, 7, 0, 37, 0, 0], 
        [0, 0, 0, 0, 0, 0, 0, 0, 0, 0, 0, 0, 0, 1, 2, 0, 27, 84, 11, 0, 0, 0, 0, 0, 0, 119, 0, 0], 
        [0, 0, 0, 0, 0, 0, 0, 0, 0, 0, 0, 0, 0, 1, 0, 0, 88, 143, 110, 0, 0, 0, 0, 22, 93, 106, 0, 0], 
        [0, 0, 0, 0, 0, 0, 0, 0, 0, 0, 0, 0, 0, 4, 0, 53, 129, 120, 147, 175, 157, 166, 135, 154, 168, 140, 0, 0], 
        [0, 0, 0, 0, 0, 0, 0, 0, 0, 0, 0, 0, 2, 0, 11, 137, 130, 128, 160, 176, 159, 167, 178, 149, 151, 144, 0, 0], 
        [0, 0, 0, 0, 0, 0, 1, 0, 2, 1, 0, 3, 0, 0, 115, 114, 106, 137, 168, 153, 156, 165, 167, 143, 157, 158, 11, 0], 
        [0, 0, 0, 0, 1, 0, 0, 0, 0, 0, 3, 0, 0, 89, 139, 90, 94, 153, 149, 131, 151, 169, 172, 143, 159, 169, 48, 0], 
        [0, 0, 0, 0, 0, 0, 2, 4, 1, 0, 0, 0, 98, 136, 110, 109, 110, 162, 135, 144, 149, 159, 167, 144, 158, 169, 119, 0], 
        [0, 0, 2, 2, 1, 2, 0, 0, 0, 0, 26, 108, 117, 99, 111, 117, 136, 156, 134, 154, 154, 156, 160, 141, 147, 156, 178, 0], 
        [3, 0, 0, 0, 0, 0, 0, 21, 53, 92, 117, 111, 103, 115, 129, 134, 143, 154, 165, 170, 154, 151, 154, 143, 138, 150, 165, 43], 
        [0, 0, 23, 54, 65, 76, 85, 118, 128, 123, 111, 113, 118, 127, 125, 139, 133, 136, 160, 140, 155, 161, 144, 155, 172, 161, 189, 62], 
        [0, 68, 94, 90, 111, 114, 111, 114, 115, 127, 135, 136, 143, 126, 127, 151, 154, 143, 148, 125, 162, 162, 144, 138, 153, 162, 196, 58], 
        [70, 169, 129, 104, 98, 100, 94, 97, 98, 102, 108, 106, 119, 120, 129, 149, 156, 167, 190, 190, 196, 198, 198, 187, 197, 189, 184, 36], 
        [16, 126, 171, 188, 188, 184, 171, 153, 135, 120, 126, 127, 146, 185, 195, 209, 208, 255, 209, 177, 245, 252, 251, 251, 247, 220, 206, 49], 
        [0, 0, 0, 12, 67, 106, 164, 185, 199, 210, 211, 210, 208, 190, 150, 82, 8, 0, 0, 0, 178, 208, 188, 175, 162, 158, 151, 11], 
        [0, 0, 0, 0, 0, 0, 0, 0, 0, 0, 0, 0, 0, 0, 0, 0, 0, 0, 0, 0, 0, 0, 0, 0, 0, 0, 0, 0], 
        [0, 0, 0, 0, 0, 0, 0, 0, 0, 0, 0, 0, 0, 0, 0, 0, 0, 0, 0, 0, 0, 0, 0, 0, 0, 0, 0, 0], 
        [0, 0, 0, 0, 0, 0, 0, 0, 0, 0, 0, 0, 0, 0, 0, 0, 0, 0, 0, 0, 0, 0, 0, 0, 0, 0, 0, 0], 
        [0, 0, 0, 0, 0, 0, 0, 0, 0, 0, 0, 0, 0, 0, 0, 0, 0, 0, 0, 0, 0, 0, 0, 0, 0, 0, 0, 0], 
        [0, 0, 0, 0, 0, 0, 0, 0, 0, 0, 0, 0, 0, 0, 0, 0, 0, 0, 0, 0, 0, 0, 0, 0, 0, 0, 0, 0], 
        [0, 0, 0, 0, 0, 0, 0, 0, 0, 0, 0, 0, 0, 0, 0, 0, 0, 0, 0, 0, 0, 0, 0, 0, 0, 0, 0, 0]]
    ]
    print(queries)
    predictions = make_predictions(client, predictor_host, queries)
    print('Predictions are:')
    print(predictions)

    print('Stopping inference job...')
    pprint(client.stop_inference_job(app))

if __name__ == '__main__':
    parser = argparse.ArgumentParser()
    parser.add_argument('--host', type=str, default='localhost', help='Host of Rafiki instance')
    parser.add_argument('--web_admin_port', type=int, default=os.environ.get('WEB_ADMIN_EXT_PORT', 3001), help='Port for Rafiki Web Admin on host')
    parser.add_argument('--email', type=str, default=SUPERADMIN_EMAIL, help='Email of user')
    parser.add_argument('--password', type=str, default=os.environ.get('SUPERADMIN_PASSWORD'), help='Password of user')
    parser.add_argument('--gpus', type=int, default=0, help='How many GPUs to use')
    parser.add_argument('--hours', type=float, default=0.1, help='How long the train job should run for (in hours)') # 6min
    (args, _) = parser.parse_known_args()
    out_train_dataset_path = 'data/fashion_mnist_for_image_classification_train.zip'
    out_val_dataset_path = 'data/fashion_mnist_for_image_classification_val.zip'

    # Initialize client
    client = Client()
    client.login(email=args.email, password=args.password)
    web_admin_url = 'http://{}:{}'.format(args.host, args.web_admin_port)
    print('During training, you can view the status of the train job at {}'.format(web_admin_url))
    print('Login with email "{}" and password "{}"'.format(args.email, args.password)) 
    
<<<<<<< HEAD
    # Run quickstart
    quickstart(client, out_train_dataset_path, out_val_dataset_path, args.gpus, args.hours)
=======
    quickstart(client, out_train_dataset_path, out_val_dataset_path, args.gpus, args.trials)
>>>>>>> 61fe0184
<|MERGE_RESOLUTION|>--- conflicted
+++ resolved
@@ -8,12 +8,8 @@
 from rafiki.config import SUPERADMIN_EMAIL
 from rafiki.constants import BudgetOption, InferenceJobStatus, ModelDependency
 
-<<<<<<< HEAD
 from examples.scripts.utils import gen_id, wait_until_train_job_has_stopped
-from examples.datasets.image_classification.load_mnist_format import load_fashion_mnist
-=======
 from examples.datasets.image_files.load_fashion_mnist import load_fashion_mnist
->>>>>>> 61fe0184
 
 # Returns `predictor_host` of inference job
 def get_predictor_host(client, app):
@@ -42,7 +38,6 @@
     return predictions
 
 
-<<<<<<< HEAD
 def quickstart(client, train_dataset_path, val_dataset_path, gpus, hours):
     '''
         Conducts a full train-inference flow on the Fashion MNIST dataset with
@@ -50,14 +45,6 @@
     '''
 
     task = 'IMAGE_CLASSIFICATION'
-=======
-def quickstart(client, train_dataset_path, val_dataset_path, gpus, trials):
-    '''
-    Runs a sample full train-inference flow for the task ``IMAGE_CLASSIFICATION``.
-    '''
-
-    task = TaskType.IMAGE_CLASSIFICATION
->>>>>>> 61fe0184
 
     # Randomly generate app & model names to avoid naming conflicts
     app_id = gen_id()
@@ -155,8 +142,8 @@
     parser.add_argument('--gpus', type=int, default=0, help='How many GPUs to use')
     parser.add_argument('--hours', type=float, default=0.1, help='How long the train job should run for (in hours)') # 6min
     (args, _) = parser.parse_known_args()
-    out_train_dataset_path = 'data/fashion_mnist_for_image_classification_train.zip'
-    out_val_dataset_path = 'data/fashion_mnist_for_image_classification_val.zip'
+    out_train_dataset_path = 'data/fashion_mnist_train.zip'
+    out_val_dataset_path = 'data/fashion_mnist_val.zip'
 
     # Initialize client
     client = Client()
@@ -165,9 +152,4 @@
     print('During training, you can view the status of the train job at {}'.format(web_admin_url))
     print('Login with email "{}" and password "{}"'.format(args.email, args.password)) 
     
-<<<<<<< HEAD
-    # Run quickstart
-    quickstart(client, out_train_dataset_path, out_val_dataset_path, args.gpus, args.hours)
-=======
-    quickstart(client, out_train_dataset_path, out_val_dataset_path, args.gpus, args.trials)
->>>>>>> 61fe0184
+    quickstart(client, out_train_dataset_path, out_val_dataset_path, args.gpus, args.hours)