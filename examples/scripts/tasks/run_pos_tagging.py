--- conflicted
+++ resolved
@@ -21,41 +21,28 @@
     py_model_name = 'PyBiLstm_{}'.format(app_id)
 
     print('Adding models "{}" and "{}" to Rafiki...'.format(bihmm_model_name, py_model_name)) 
-<<<<<<< HEAD
-    pprint(client.create_model(bihmm_model_name, task, 'examples/models/pos_tagging/BigramHmm.py', \
-                        'BigramHmm', dependencies={}))
-    pprint(client.create_model(py_model_name, task, 'examples/models/pos_tagging/PyBiLstm.py', \
-                        'PyBiLstm', dependencies={ ModelDependency.PYTORCH: '0.4.1' }))
+    bihmm_model = client.create_model(bihmm_model_name, task, 'examples/models/pos_tagging/BigramHmm.py', \
+                        'BigramHmm', dependencies={}) 
+    pprint(bihmm_model)
+    py_model = client.create_model(py_model_name, task, 'examples/models/pos_tagging/PyBiLstm.py', \
+                        'PyBiLstm', dependencies={ ModelDependency.PYTORCH: '0.4.1' })
+    pprint(py_model)
+    model_ids = [bihmm_model['id'], py_model['id']]
 
     print('Creating & uploading datasets onto Rafiki...')
     train_dataset = client.create_dataset('{}_train'.format(app), task, train_dataset_path)
     pprint(train_dataset)
     val_dataset = client.create_dataset('{}_val'.format(app), task, val_dataset_path)
     pprint(val_dataset)
-=======
-    bihmm_model = client.create_model(bihmm_model_name, task, 'examples/models/pos_tagging/BigramHmm.py', \
-                        'BigramHmm', dependencies={}) 
-    py_model = client.create_model(py_model_name, task, 'examples/models/pos_tagging/PyBiLstm.py', \
-                        'PyBiLstm', dependencies={ ModelDependency.PYTORCH: '0.4.1' })
-    model_ids = [bihmm_model['id'], py_model['id']]
->>>>>>> b709557b
 
     print('Creating train job for app "{}" on Rafiki...'.format(app))
     budget = {
         BudgetType.MODEL_TRIAL_COUNT: 2,
         BudgetType.ENABLE_GPU: enable_gpu
     }
-<<<<<<< HEAD
     train_job = client.create_train_job(app, task, train_dataset['id'], val_dataset['id'], 
-                                        budget, models=[bihmm_model_name, py_model_name])
+                                        budget, models=model_ids)
     pprint(train_job)
-=======
-    train_dataset_uri = 'https://github.com/nginyc/rafiki-datasets/blob/master/pos_tagging/ptb_for_pos_tagging_train.zip?raw=true'
-    test_dataset_uri = 'https://github.com/nginyc/rafiki-datasets/blob/master/pos_tagging/ptb_for_pos_tagging_test.zip?raw=true'
-    train_job = client.create_train_job(app, task, train_dataset_uri, test_dataset_uri, 
-                                        budget, models=model_ids)
-    pprint.pprint(train_job)
->>>>>>> b709557b
 
     print('Waiting for train job to complete...')
     print('This might take a few minutes')
