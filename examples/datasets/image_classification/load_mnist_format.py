import requests
import pprint
import os
import tempfile
import numpy as np
import gzip
import csv
import shutil
from tqdm import tqdm
from itertools import chain
from PIL import Image
import argparse

from rafiki.model import utils

<<<<<<< HEAD
def load(train_images_url, train_labels_url, test_images_url, test_labels_url, label_to_name, 
        out_train_dataset_path, out_val_dataset_path, out_test_dataset_path, 
        out_meta_csv_path, validation_split, limit=None):
=======
def load_fashion_mnist(out_train_dataset_path='data/fashion_mnist_for_image_classification_train.zip',
                        out_val_dataset_path='data/fashion_mnist_for_image_classification_val.zip',
                        out_meta_csv_path='data/fashion_mnist_for_image_classification_meta.csv'):
    
    # Loads the official Fashion MNIST dataset for `IMAGE_CLASSIFICATION` task
    load(
        train_images_url='http://fashion-mnist.s3-website.eu-central-1.amazonaws.com/train-images-idx3-ubyte.gz',
        train_labels_url='http://fashion-mnist.s3-website.eu-central-1.amazonaws.com/train-labels-idx1-ubyte.gz',
        test_images_url='http://fashion-mnist.s3-website.eu-central-1.amazonaws.com/t10k-images-idx3-ubyte.gz',
        test_labels_url='http://fashion-mnist.s3-website.eu-central-1.amazonaws.com/t10k-labels-idx1-ubyte.gz',
        label_to_name={
            0: 'T-shirt/top',
            1: 'Trouser',
            2: 'Pullover',
            3: 'Dress',
            4: 'Coat',
            5: 'Sandal',
            6: 'Shirt',
            7: 'Sneaker',
            8: 'Bag',
            9: 'Ankle boot'
        },
        out_train_dataset_path=out_train_dataset_path,
        out_val_dataset_path=out_val_dataset_path,
        out_meta_csv_path=out_meta_csv_path
    )

def load(train_images_url, train_labels_url, test_images_url, test_labels_url, label_to_name, \
        out_train_dataset_path, out_val_dataset_path, out_meta_csv_path, limit=None):
>>>>>>> 759ff7c2
    '''
        Loads and converts an image dataset of the MNIST format for IMAGE_CLASSIFICATION.
        Refer to http://yann.lecun.com/exdb/mnist/ for the MNIST dataset format for.

        :param str train_images_url: URL to download the training set images stored in the MNIST format
        :param str train_labels_url: URL to download the training set labels stored in the MNIST format
        :param str test_images_url: URL to download the test set images stored in the MNIST format
        :param str test_labels_url: URL to download the test set labels stored in the MNIST format
        :param dict[int, str] label_to_name: Dictionary mapping label index to label name
        :param str out_train_dataset_path: Path to save the output train dataset file
        :param str out_val_dataset_path: Path to save the output validation dataset file
<<<<<<< HEAD
        :param str out_test_dataset_path: Path to save the output test dataset file
=======
>>>>>>> 759ff7c2
        :param str out_meta_csv_path: Path to save the output dataset metadata .CSV file
        :param float validation_split: Proportion (0-1) to carve out validation dataset from the originl train dataset
        :param int limit: Maximum number of samples for each dataset (for purposes of development)
    '''

    print('Downloading files...')
    train_images_file_path = utils.dataset.download_dataset_from_uri(train_images_url)
    train_labels_file_path = utils.dataset.download_dataset_from_uri(train_labels_url)
    test_images_file_path = utils.dataset.download_dataset_from_uri(test_images_url)
    test_labels_file_path = utils.dataset.download_dataset_from_uri(test_labels_url)

    print('Loading datasets into memory...')
    (train_images, train_labels) = _load_dataset_from_files(train_images_file_path, train_labels_file_path)
    (test_images, test_labels) = _load_dataset_from_files(test_images_file_path, test_labels_file_path)
    (train_images, train_labels, val_images, val_labels) = _split_train_dataset(train_images, train_labels, validation_split)

    print('Converting and writing datasets...')

    (label_to_index) = _write_meta_csv(chain(train_labels, test_labels), label_to_name, out_meta_csv_path)
    print('Dataset metadata file is saved at {}'.format(out_meta_csv_path))

    _write_dataset(train_images, train_labels, label_to_index, out_train_dataset_path, limit)
    print('Train dataset file is saved at {}. This should be submitted as `train_dataset` of a train job.'
            .format(out_train_dataset_path))

<<<<<<< HEAD
    _write_dataset(val_images, val_labels, label_to_index, out_val_dataset_path, limit)
    print('Validation dataset file is saved at {}. This should be submitted as `val_dataset` of a train job.'
            .format(out_val_dataset_path))

    _write_dataset(test_images, test_labels, label_to_index, out_test_dataset_path, limit)
    print('Test dataset file is saved at {}'.format(out_test_dataset_path))
=======
    _write_dataset(test_images, test_labels, label_to_index, out_val_dataset_path)
    print('Validation dataset file is saved at {}'.format(out_val_dataset_path))
>>>>>>> 759ff7c2

def _split_train_dataset(train_images, train_labels, validation_split):
    val_start_idx = int(len(train_images) * (1 - validation_split))
    val_images = train_images[val_start_idx:]
    val_labels = train_labels[val_start_idx:]
    train_images = train_images[:val_start_idx]
    train_labels = train_labels[:val_start_idx]
    return (train_images, train_labels, val_images, val_labels)

def _write_meta_csv(labels, label_to_name, out_meta_csv_path):
    label_to_index = {}
    with open(out_meta_csv_path, mode='w') as f:
        writer = csv.DictWriter(f, fieldnames=['class', 'name'])
        writer.writeheader()

        for (i, label) in enumerate(sorted(set(labels))):
            label_to_index[label] = i
            writer.writerow({ 'class': i, 'name': label_to_name[label] })

    return (label_to_index)

def _write_dataset(images, labels, label_to_index, out_dataset_path, limit):
    if limit is not None:
        print('Limiting dataset to {} samples...'.format(limit))
        images = images[:limit]
        labels = labels[:limit]

    with tempfile.TemporaryDirectory() as d:
        # Create images.csv in temp dir for dataset
        # For each (image, label), save image as .png and add row to images.csv
        # Show a progress bar in the meantime
        images_csv_path = os.path.join(d, 'images.csv')
        n = len(images)
        with open(images_csv_path, mode='w') as f:
            writer = csv.DictWriter(f, fieldnames=['path', 'class'])
            writer.writeheader()
            for (i, image, label) in tqdm(zip(range(n), images, labels), total=n, unit='images'):
                image_name = '{}-{}.png'.format(label, i)
                image_path = os.path.join(d, image_name)
                pil_image = Image.fromarray(image, mode='L')
                pil_image.save(image_path)
                writer.writerow({ 'path': image_name, 'class': label_to_index[label] })

        # Zip and export folder as dataset
        out_path = shutil.make_archive(out_dataset_path, 'zip', d)
        os.rename(out_path, out_dataset_path) # Remove additional trailing `.zip`

def _load_dataset_from_files(images_file_path, labels_file_path):
    with gzip.open(labels_file_path, 'rb') as lbpath:
        labels = np.frombuffer(lbpath.read(), dtype=np.uint8, offset=8)

    with gzip.open(images_file_path, 'rb') as imgpath:
        images = np.frombuffer(imgpath.read(), dtype=np.uint8, offset=16).reshape(len(labels), 28, 28)
        np.reshape(images, (len(labels), 28, 28))

    return (images, labels)

if __name__ == '__main__':
<<<<<<< HEAD
    # Read args
    parser = argparse.ArgumentParser()
    parser.add_argument('--limit', type=int, default=None)
    parser.add_argument('--validation_split', type=float, default=0.1)
    args = parser.parse_args()

    # Loads the official Fashion MNIST dataset as `IMAGE_FILES` DatasetType
    load(
        train_images_url='http://fashion-mnist.s3-website.eu-central-1.amazonaws.com/train-images-idx3-ubyte.gz',
        train_labels_url='http://fashion-mnist.s3-website.eu-central-1.amazonaws.com/train-labels-idx1-ubyte.gz',
        test_images_url='http://fashion-mnist.s3-website.eu-central-1.amazonaws.com/t10k-images-idx3-ubyte.gz',
        test_labels_url='http://fashion-mnist.s3-website.eu-central-1.amazonaws.com/t10k-labels-idx1-ubyte.gz',
        label_to_name={
            0: 'T-shirt/top',
            1: 'Trouser',
            2: 'Pullover',
            3: 'Dress',
            4: 'Coat',
            5: 'Sandal',
            6: 'Shirt',
            7: 'Sneaker',
            8: 'Bag',
            9: 'Ankle boot'
        },
        out_train_dataset_path='data/fashion_mnist_for_image_classification_train.zip',
        out_val_dataset_path='data/fashion_mnist_for_image_classification_val.zip',
        out_test_dataset_path='data/fashion_mnist_for_image_classification_test.zip',
        out_meta_csv_path='data/fashion_mnist_for_image_classification_meta.csv',
        validation_split=args.validation_split,
        limit=args.limit
    )


    
=======
    load_fashion_mnist()    
>>>>>>> 759ff7c2
    <|MERGE_RESOLUTION|>--- conflicted
+++ resolved
@@ -13,16 +13,14 @@
 
 from rafiki.model import utils
 
-<<<<<<< HEAD
-def load(train_images_url, train_labels_url, test_images_url, test_labels_url, label_to_name, 
-        out_train_dataset_path, out_val_dataset_path, out_test_dataset_path, 
-        out_meta_csv_path, validation_split, limit=None):
-=======
+# Loads the official Fashion MNIST dataset for `IMAGE_CLASSIFICATION` task
 def load_fashion_mnist(out_train_dataset_path='data/fashion_mnist_for_image_classification_train.zip',
                         out_val_dataset_path='data/fashion_mnist_for_image_classification_val.zip',
-                        out_meta_csv_path='data/fashion_mnist_for_image_classification_meta.csv'):
+                        out_meta_csv_path='data/fashion_mnist_for_image_classification_meta.csv',
+                        out_test_dataset_path='data/fashion_mnist_for_image_classification_test.zip',
+                        validation_split=0.1,
+                        limit=None):
     
-    # Loads the official Fashion MNIST dataset for `IMAGE_CLASSIFICATION` task
     load(
         train_images_url='http://fashion-mnist.s3-website.eu-central-1.amazonaws.com/train-images-idx3-ubyte.gz',
         train_labels_url='http://fashion-mnist.s3-website.eu-central-1.amazonaws.com/train-labels-idx1-ubyte.gz',
@@ -42,12 +40,14 @@
         },
         out_train_dataset_path=out_train_dataset_path,
         out_val_dataset_path=out_val_dataset_path,
-        out_meta_csv_path=out_meta_csv_path
+        out_test_dataset_path=out_test_dataset_path,
+        out_meta_csv_path=out_meta_csv_path,
+        validation_split=validation_split,
+        limit=limit
     )
 
 def load(train_images_url, train_labels_url, test_images_url, test_labels_url, label_to_name, \
-        out_train_dataset_path, out_val_dataset_path, out_meta_csv_path, limit=None):
->>>>>>> 759ff7c2
+        out_train_dataset_path, out_val_dataset_path, out_test_dataset_path, out_meta_csv_path, validation_split, limit=None):
     '''
         Loads and converts an image dataset of the MNIST format for IMAGE_CLASSIFICATION.
         Refer to http://yann.lecun.com/exdb/mnist/ for the MNIST dataset format for.
@@ -59,10 +59,7 @@
         :param dict[int, str] label_to_name: Dictionary mapping label index to label name
         :param str out_train_dataset_path: Path to save the output train dataset file
         :param str out_val_dataset_path: Path to save the output validation dataset file
-<<<<<<< HEAD
         :param str out_test_dataset_path: Path to save the output test dataset file
-=======
->>>>>>> 759ff7c2
         :param str out_meta_csv_path: Path to save the output dataset metadata .CSV file
         :param float validation_split: Proportion (0-1) to carve out validation dataset from the originl train dataset
         :param int limit: Maximum number of samples for each dataset (for purposes of development)
@@ -88,17 +85,12 @@
     print('Train dataset file is saved at {}. This should be submitted as `train_dataset` of a train job.'
             .format(out_train_dataset_path))
 
-<<<<<<< HEAD
     _write_dataset(val_images, val_labels, label_to_index, out_val_dataset_path, limit)
     print('Validation dataset file is saved at {}. This should be submitted as `val_dataset` of a train job.'
             .format(out_val_dataset_path))
 
     _write_dataset(test_images, test_labels, label_to_index, out_test_dataset_path, limit)
     print('Test dataset file is saved at {}'.format(out_test_dataset_path))
-=======
-    _write_dataset(test_images, test_labels, label_to_index, out_val_dataset_path)
-    print('Validation dataset file is saved at {}'.format(out_val_dataset_path))
->>>>>>> 759ff7c2
 
 def _split_train_dataset(train_images, train_labels, validation_split):
     val_start_idx = int(len(train_images) * (1 - validation_split))
@@ -157,42 +149,11 @@
     return (images, labels)
 
 if __name__ == '__main__':
-<<<<<<< HEAD
     # Read args
     parser = argparse.ArgumentParser()
     parser.add_argument('--limit', type=int, default=None)
     parser.add_argument('--validation_split', type=float, default=0.1)
     args = parser.parse_args()
 
-    # Loads the official Fashion MNIST dataset as `IMAGE_FILES` DatasetType
-    load(
-        train_images_url='http://fashion-mnist.s3-website.eu-central-1.amazonaws.com/train-images-idx3-ubyte.gz',
-        train_labels_url='http://fashion-mnist.s3-website.eu-central-1.amazonaws.com/train-labels-idx1-ubyte.gz',
-        test_images_url='http://fashion-mnist.s3-website.eu-central-1.amazonaws.com/t10k-images-idx3-ubyte.gz',
-        test_labels_url='http://fashion-mnist.s3-website.eu-central-1.amazonaws.com/t10k-labels-idx1-ubyte.gz',
-        label_to_name={
-            0: 'T-shirt/top',
-            1: 'Trouser',
-            2: 'Pullover',
-            3: 'Dress',
-            4: 'Coat',
-            5: 'Sandal',
-            6: 'Shirt',
-            7: 'Sneaker',
-            8: 'Bag',
-            9: 'Ankle boot'
-        },
-        out_train_dataset_path='data/fashion_mnist_for_image_classification_train.zip',
-        out_val_dataset_path='data/fashion_mnist_for_image_classification_val.zip',
-        out_test_dataset_path='data/fashion_mnist_for_image_classification_test.zip',
-        out_meta_csv_path='data/fashion_mnist_for_image_classification_meta.csv',
-        validation_split=args.validation_split,
-        limit=args.limit
-    )
-
-
-    
-=======
-    load_fashion_mnist()    
->>>>>>> 759ff7c2
+    load_fashion_mnist(limit=args.limit, validation_split=args.validation_split)    
     