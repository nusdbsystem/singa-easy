<<<<<<< HEAD
=======
#
# Licensed to the Apache Software Foundation (ASF) under one
# or more contributor license agreements.  See the NOTICE file
# distributed with this work for additional information
# regarding copyright ownership.  The ASF licenses this file
# to you under the Apache License, Version 2.0 (the
# "License"); you may not use this file except in compliance
# with the License.  You may obtain a copy of the License at
#
#   http://www.apache.org/licenses/LICENSE-2.0
#
# Unless required by applicable law or agreed to in writing,
# software distributed under the License is distributed on an
# "AS IS" BASIS, WITHOUT WARRANTIES OR CONDITIONS OF ANY
# KIND, either express or implied.  See the License for the
# specific language governing permissions and limitations
# under the License.
#

import requests
import pprint
>>>>>>> b620ba35
import os
import tempfile
import numpy as np
import gzip
import csv
import shutil
from tqdm import tqdm
from itertools import chain
from PIL import Image

from examples.datasets.utils import download_dataset_from_url

def load(train_images_url, train_labels_url, test_images_url, test_labels_url, label_to_name, \
        out_train_dataset_path, out_val_dataset_path, out_test_dataset_path, out_meta_csv_path, 
        validation_split, limit=None):
    '''
        Loads and converts an image dataset of the MNIST format for IMAGE_CLASSIFICATION.
        Refer to http://yann.lecun.com/exdb/mnist/ for the MNIST dataset format for.

        :param str train_images_url: URL to download the training set images stored in the MNIST format
        :param str train_labels_url: URL to download the training set labels stored in the MNIST format
        :param str test_images_url: URL to download the test set images stored in the MNIST format
        :param str test_labels_url: URL to download the test set labels stored in the MNIST format
        :param dict[int, str] label_to_name: Dictionary mapping label index to label name
        :param str out_train_dataset_path: Path to save the output train dataset file
        :param str out_val_dataset_path: Path to save the output validation dataset file
        :param str out_test_dataset_path: Path to save the output test dataset file
        :param str out_meta_csv_path: Path to save the output dataset metadata .CSV file
        :param float validation_split: Proportion (0-1) to carve out validation dataset from the originl train dataset
        :param int limit: Maximum number of samples for each dataset (for purposes of development)
    '''
    if all([os.path.exists(x) for x in [out_train_dataset_path, out_val_dataset_path, out_meta_csv_path]]):
        print('Dataset already loaded in local filesystem - skipping...')
        return

    train_images_file_path = download_dataset_from_url(train_images_url)
    train_labels_file_path = download_dataset_from_url(train_labels_url)
    test_images_file_path = download_dataset_from_url(test_images_url)
    test_labels_file_path = download_dataset_from_url(test_labels_url)

    print('Loading datasets into memory...')
    (train_images, train_labels) = _load_dataset_from_files(train_images_file_path, train_labels_file_path)
    (test_images, test_labels) = _load_dataset_from_files(test_images_file_path, test_labels_file_path)
    (train_images, train_labels, val_images, val_labels) = _split_train_dataset(train_images, train_labels, validation_split)

    print('Converting and writing datasets...')

    (label_to_index) = _write_meta_csv(chain(train_labels, test_labels), label_to_name, out_meta_csv_path)
    print('Dataset metadata file is saved at {}'.format(out_meta_csv_path))

    _write_dataset(train_images, train_labels, label_to_index, out_train_dataset_path, limit)
    print('Train dataset file is saved at {}. This should be submitted as `train_dataset` of a train job.'
            .format(out_train_dataset_path))

    _write_dataset(val_images, val_labels, label_to_index, out_val_dataset_path, limit)
    print('Validation dataset file is saved at {}. This should be submitted as `val_dataset` of a train job.'
            .format(out_val_dataset_path))

    _write_dataset(test_images, test_labels, label_to_index, out_test_dataset_path, limit)
    print('Test dataset file is saved at {}'.format(out_test_dataset_path))

def _split_train_dataset(train_images, train_labels, validation_split):
    val_start_idx = int(len(train_images) * (1 - validation_split))
    val_images = train_images[val_start_idx:]
    val_labels = train_labels[val_start_idx:]
    train_images = train_images[:val_start_idx]
    train_labels = train_labels[:val_start_idx]
    return (train_images, train_labels, val_images, val_labels)

def _write_meta_csv(labels, label_to_name, out_meta_csv_path):
    label_to_index = {}
    with open(out_meta_csv_path, mode='w') as f:
        writer = csv.DictWriter(f, fieldnames=['class', 'name'])
        writer.writeheader()

        for (i, label) in enumerate(sorted(set(labels))):
            label_to_index[label] = i
            writer.writerow({ 'class': i, 'name': label_to_name[label] })

    return (label_to_index)

def _write_dataset(images, labels, label_to_index, out_dataset_path, limit):
    if limit is not None:
        print('Limiting dataset to {} samples...'.format(limit))
        images = images[:limit]
        labels = labels[:limit]

    with tempfile.TemporaryDirectory() as d:
        # Create images.csv in temp dir for dataset
        # For each (image, label), save image as .png and add row to images.csv
        # Show a progress bar in the meantime
        images_csv_path = os.path.join(d, 'images.csv')
        n = len(images)
        with open(images_csv_path, mode='w') as f:
            writer = csv.DictWriter(f, fieldnames=['path', 'class'])
            writer.writeheader()
            for (i, image, label) in tqdm(zip(range(n), images, labels), total=n, unit='images'):
                image_name = '{}-{}.png'.format(label, i)
                image_path = os.path.join(d, image_name)
                pil_image = Image.fromarray(image, mode='L')
                pil_image.save(image_path)
                writer.writerow({ 'path': image_name, 'class': label_to_index[label] })

        # Zip and export folder as dataset
        out_path = shutil.make_archive(out_dataset_path, 'zip', d)
        os.rename(out_path, out_dataset_path) # Remove additional trailing `.zip`

def _load_dataset_from_files(images_file_path, labels_file_path):
    with gzip.open(labels_file_path, 'rb') as lbpath:
        labels = np.frombuffer(lbpath.read(), dtype=np.uint8, offset=8)

    with gzip.open(images_file_path, 'rb') as imgpath:
        images = np.frombuffer(imgpath.read(), dtype=np.uint8, offset=16).reshape(len(labels), 28, 28)
        np.reshape(images, (len(labels), 28, 28))

    return (images, labels)<|MERGE_RESOLUTION|>--- conflicted
+++ resolved
@@ -1,5 +1,3 @@
-<<<<<<< HEAD
-=======
 #
 # Licensed to the Apache Software Foundation (ASF) under one
 # or more contributor license agreements.  See the NOTICE file
@@ -19,9 +17,6 @@
 # under the License.
 #
 
-import requests
-import pprint
->>>>>>> b620ba35
 import os
 import tempfile
 import numpy as np
