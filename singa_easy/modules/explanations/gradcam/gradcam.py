"""
Created on Thu Oct 26 11:06:51 2017

@author: Utku Ozbulak - github.com/utkuozbulak
"""
import numpy as np
import torch
from PIL import Image

from .extractor import CamExtractorAlexNet, CamExtractorDenseNet, CamExtractorResNet, CamExtractorVGG


class GradCam():
    """
        Produces class activation map
    """

    def __init__(self, model, model_arch, target_layer):
        super().__init__()
        #self.model = model.model_ft
        self.model = model
        #self.model.eval()
        self.model_arch = model_arch
        # Define extractor
        if model_arch == 'densenet':
            self.extractor = CamExtractorDenseNet(self.model, target_layer)
        elif model_arch == 'alexnet':
            self.extractor = CamExtractorAlexNet(self.model, target_layer)
        elif model_arch == 'resnet':
            self.extractor = CamExtractorResNet(self.model, target_layer)
        elif model_arch == 'vgg':
            self.extractor = CamExtractorVGG(self.model, target_layer)
        else:
            print('init gradcum error')
            raise Exception()

    def generate_cam(self, input_image, target_class=None):
        """
        generate a grad cam saliency map

        params:
            input_image: np.ndarray
                size of (1, 3, W, H), the image should be normalized before being fed into this routine
            target_class: int
                the number of class

        return:
            cam: np.ndarray
                generated saliency map size of (1, W, H)
        """
        # Full forward pass
        # conv_output is the output of convolutions at specified layer
        # model_output is the final output of the model (1, 1000)
        input_image = torch.FloatTensor(input_image).cpu()

        conv_output, model_output = self.extractor.forward_pass(input_image)


        if target_class is None:
            target_class = np.argmax(model_output.data.cpu().numpy())
        # Target for backprop
        one_hot_output = torch.FloatTensor(1, model_output.size()[-1]).zero_()
        one_hot_output[0][target_class] = 1
        # Zero grads
        if self.model_arch == "densenet":
            self.model.features.zero_grad()
            self.model.classifier.zero_grad()
        elif self.model_arch == "alexnet":
            self.model.features.zero_grad()
            self.model.classifier.zero_grad()
        elif self.model_arch == "resnet":
            self.model.conv1.zero_grad()
            self.model.bn1.zero_grad()
            self.model.relu.zero_grad()
            self.model.maxpool.zero_grad()

            self.model.layer1.zero_grad()
            self.model.layer2.zero_grad()
            self.model.layer3.zero_grad()
            self.model.layer4.zero_grad()
        elif self.model_arch == "vgg":
            self.model.features.zero_grad()
            self.model.classifier.zero_grad()
        else:
            raise Exception()

        # Backward pass with specified target
<<<<<<< HEAD
        try:
            one_hot_output = one_hot_output.cuda()
        except:
            pass
=======

>>>>>>> a26cb345
        model_output.backward(gradient=one_hot_output, retain_graph=True)
        # Get hooked gradients
        guided_gradients = self.extractor.gradients.data.cpu()
        guided_gradients = guided_gradients.numpy()[0]
        # Get convolution outputs
        target = conv_output.data.cpu().numpy()[0]
        # Get weights from gradients
        weights = np.mean(guided_gradients,
                          axis=(1, 2))  # Take averages for each gradient
        # Create empty numpy array for cam
        cam = np.ones(target.shape[1:], dtype=np.float32)
        # Multiply each weight with its conv output and then, sum
        for i, w in enumerate(weights):
            cam += w * target[i, :, :]

        # Generate readable image
        cam = np.maximum(cam, 0)
        cam = (cam - np.min(cam)) / (np.max(cam) - np.min(cam)
                                    )  # Normalize between 0-1
        cam = np.uint8(cam * 255)  # Scale between 0-255 to visualize
        print(cam.tolist())
        # print(cam.astype(np.float32))
        cam = np.uint8(
            Image.fromarray(cam).resize(
                (input_image.shape[2], input_image.shape[3]),
                Image.ANTIALIAS)) / 255
        return cam


if __name__ == '__main__':
    pass<|MERGE_RESOLUTION|>--- conflicted
+++ resolved
@@ -85,14 +85,7 @@
             raise Exception()
 
         # Backward pass with specified target
-<<<<<<< HEAD
-        try:
-            one_hot_output = one_hot_output.cuda()
-        except:
-            pass
-=======
 
->>>>>>> a26cb345
         model_output.backward(gradient=one_hot_output, retain_graph=True)
         # Get hooked gradients
         guided_gradients = self.extractor.gradients.data.cpu()
