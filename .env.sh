--- conflicted
+++ resolved
@@ -4,7 +4,6 @@
 export APP_SECRET=rafiki
 
 # Core external configuration for Rafiki
-export APP_MODE=DEV # DEV or PROD
 export DOCKER_NETWORK=rafiki
 export DOCKER_SWARM_ADVERTISE_ADDR=127.0.0.1
 export RAFIKI_VERSION=0.0.10
@@ -14,13 +13,8 @@
 export ADVISOR_EXT_PORT=3002
 export POSTGRES_EXT_PORT=5433
 export REDIS_EXT_PORT=6380
-<<<<<<< HEAD
 export HOST_WORKDIR_PATH=$PWD
-=======
-export DATA_WORKDIR_PATH=$PWD/data # Shares a data folder with containers
-export LOGS_WORKDIR_PATH=$PWD/logs # Shares a folder with containers that stores components' logs
 export APP_MODE=DEV # DEV or PROD
->>>>>>> 1c9b3886
 
 # Internal credentials for Rafiki's components
 export POSTGRES_USER=rafiki
