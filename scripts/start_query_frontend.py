--- conflicted
+++ resolved
@@ -9,11 +9,7 @@
 configure_logging('service-{}-{}'.format(service_id, container_id))
 
 if __name__ == "__main__":
-<<<<<<< HEAD
     app.run(host='0.0.0.0', 
-            port=os.getenv('QUERY_FRONTEND_PORT', 8001), 
+            port=os.getenv('QUERY_FRONTEND_PORT', 8002), 
             debug=True, 
-            threaded=True)
-=======
-    app.run(host='0.0.0.0', port=os.getenv('QUERY_FRONTEND_PORT', 8002), debug=True)
->>>>>>> 8c9fd33a
+            threaded=True)