<<<<<<< HEAD
# Read from shell configuration file
source ./.env.sh

# Echo title with border
title() 
{
    title="| $1 |"
    edge=$(echo "$title" | sed 's/./-/g')
    echo "$edge"
    echo "$title"
    echo "$edge"
}
=======
source ./scripts/utils.sh
>>>>>>> 542a52ba

# Build Rafiki's images

title "Building Rafiki Admin's image..."
docker build -t $RAFIKI_IMAGE_ADMIN:$RAFIKI_VERSION -f ./dockerfiles/admin.Dockerfile \
    --build-arg DOCKER_WORKDIR_PATH=$DOCKER_WORKDIR_PATH \
    --build-arg CONDA_ENVIORNMENT=$CONDA_ENVIORNMENT $PWD || exit 1 
title "Building Rafiki Advisor's image..."
docker build -t $RAFIKI_IMAGE_ADVISOR:$RAFIKI_VERSION -f ./dockerfiles/advisor.Dockerfile \
    --build-arg DOCKER_WORKDIR_PATH=$DOCKER_WORKDIR_PATH \
    --build-arg CONDA_ENVIORNMENT=$CONDA_ENVIORNMENT $PWD || exit 1 
title "Building Rafiki Worker's image..."
docker build -t $RAFIKI_IMAGE_WORKER:$RAFIKI_VERSION -f ./dockerfiles/worker.Dockerfile \
    --build-arg DOCKER_WORKDIR_PATH=$DOCKER_WORKDIR_PATH \
    --build-arg CONDA_ENVIORNMENT=$CONDA_ENVIORNMENT $PWD || exit 1 
title "Building Rafiki Predictor's image..."
docker build -t $RAFIKI_IMAGE_PREDICTOR:$RAFIKI_VERSION -f ./dockerfiles/predictor.Dockerfile \
    --build-arg DOCKER_WORKDIR_PATH=$DOCKER_WORKDIR_PATH \
    --build-arg CONDA_ENVIORNMENT=$CONDA_ENVIORNMENT $PWD || exit 1 
title "Building Rafiki Admin Web's image..."
docker build -t $RAFIKI_IMAGE_ADMIN_WEB:$RAFIKI_VERSION -f ./dockerfiles/admin_web.Dockerfile \
    --build-arg DOCKER_WORKDIR_PATH=$DOCKER_WORKDIR_PATH $PWD || exit 1 
echo "Finished building all Rafiki's images successfully!"<|MERGE_RESOLUTION|>--- conflicted
+++ resolved
@@ -1,19 +1,7 @@
-<<<<<<< HEAD
 # Read from shell configuration file
 source ./.env.sh
 
-# Echo title with border
-title() 
-{
-    title="| $1 |"
-    edge=$(echo "$title" | sed 's/./-/g')
-    echo "$edge"
-    echo "$title"
-    echo "$edge"
-}
-=======
 source ./scripts/utils.sh
->>>>>>> 542a52ba
 
 # Build Rafiki's images
 
